--- conflicted
+++ resolved
@@ -1,10 +1,6 @@
 from hdmf.spec import GroupSpec, AttributeSpec, DatasetSpec, SpecCatalog, SpecNamespace, NamespaceCatalog, RefSpec
-<<<<<<< HEAD
-from hdmf.build import GroupBuilder, DatasetBuilder, ObjectMapper, BuildManager, TypeMap, LinkBuilder, ReferenceBuilder
-=======
 from hdmf.build import (GroupBuilder, DatasetBuilder, ObjectMapper, BuildManager, TypeMap, LinkBuilder,
                         ReferenceBuilder, MissingRequiredWarning)
->>>>>>> 7eff8c72
 from hdmf import Container
 from hdmf.utils import docval, getargs, get_docval
 from hdmf.data_utils import DataChunkIterator
@@ -680,8 +676,6 @@
             self.bar_mapper.build(bar_inst1, self.manager)
 
 
-<<<<<<< HEAD
-=======
 class TestMissingRequiredAttribute(TestCase):
 
     def test_required_attr_missing(self):
@@ -746,7 +740,6 @@
             bar_mapper.build(bar_inst1, manager)
 
 
->>>>>>> 7eff8c72
 class TestConvertDtype(TestCase):
 
     def test_value_none(self):
