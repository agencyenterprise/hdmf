--- conflicted
+++ resolved
@@ -598,7 +598,6 @@
             table.add_row(col1='a', col2='b', col3='c')
 
 
-<<<<<<< HEAD
 class TestIndexing(TestCase):
 
     def setUp(self):
@@ -667,7 +666,8 @@
         np.testing.assert_array_equal(elem[2][0], np.array(['r11', 'r12']))
         np.testing.assert_array_equal(elem[2][1], np.array(['r21']))
         np.testing.assert_array_equal(elem[3], np.array([[10.0, 11.0, 12.0], [20.0, 21.0, 22.0]]))
-=======
+
+
 class TestVocabData(TestCase):
 
     def test_init(self):
@@ -724,5 +724,4 @@
         vd.add_row(1, index=True)
         vd.add_row(0, index=True)
         vd.add_row(2, index=True)
-        np.testing.assert_array_equal(vd.data, np.array([1, 0, 2], dtype=np.uint8))
->>>>>>> fdb3e53c
+        np.testing.assert_array_equal(vd.data, np.array([1, 0, 2], dtype=np.uint8))