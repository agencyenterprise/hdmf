# HDMF Changelog

## HDMF 2.3.0 (Upcoming)

### New features
- Add methods for automatic creation of `MultiContainerInterface` classes. @bendichter (#420, #425)
- Add ability to specify a custom class for new columns to a `DynamicTable` that are not `VectorData`,
  `DynamicTableRegion`, or `VocabData` using `DynamicTable.__columns__` or `DynamicTable.add_column(...)`. @rly (#436)  
- Add support for creating and specifying multi-index columns in a `DynamicTable` using `add_column(...)`.
  @bendichter, @rly (#430)
- Add capability to add a row to a column after IO. @bendichter (#426)
<<<<<<< HEAD
- Add SimpleMultiContainer, a data_type for storing a Container and Data objects together. @ajtritt (#449)
- Fix bug in slicing tables with DynamicTableRegions. @ajtritt (#449)
=======
- Add method `hdmf.utils.get_docval_macro` to get a tuple of the current values for a docval_macro, e.g., 'array_data'  
  and 'scalar_data'. @rly (#456)

### Internal improvements
- Refactor `HDF5IO.write_dataset` to be more readable. @rly (#428)
>>>>>>> 37152866

### Bug fixes
- Fix development package dependency issues. @rly (#431)
- Fix handling of empty lists against a spec with text/bytes dtype. @rly (#434)
- Fix handling of 1-element datasets with compound dtype against a scalar spec with text/bytes dtype. @rly (#438)
- Fix convert dtype when writing numpy array from `h5py.Dataset`. @rly (#427)
- Fix inheritance when non-`AbstractContainer` is base class. @rly (#444)
- Fix use of `hdmf.testing.assertContainerEqual(...)` for `Data` objects. @rly (#445)

## HDMF 2.2.0 (August 14, 2020)

### New features
- Add ability to get list of tuples when indexing a `DynamicTable`. i.e. disable conversion to `pandas.DataFrame`.
  @ajtritt (#418)

### Internal improvements
- Improve documentation and index out of bounds error message for `DynamicTable`. @rly (#419)

### Bug fixes:
- Fix error when constructing `DynamicTable` with `DataChunkIterators` as columns. @ajtritt (#418)

## HDMF 2.1.0 (August 10, 2020)

### New features
- Users can now use the `MultiContainerInterface` class to generate custom API classes that contain collections of
  containers of a specified type. @bendichter @rly (#399)
  - See the user guide
    https://hdmf.readthedocs.io/en/stable/tutorials/multicontainerinterface.html for more information.

### Internal improvements
- Add ability to pass callable functions to run when adding or removing items from a ``LabelledDict``.
  An error is now raised when using unsupported functionality in ``LabelledDict``. @rly (#405)
- Raise a warning when building a container that is missing a required dataset. @rly (#413)

## HDMF 2.0.1 (July 22, 2020)

### Internal improvements
- Add tests for writing table columns with DataIO data, e.g., chunked, compressed data. @rly (#402)
- Add CI to check for breakpoints and print statements. @rly (#403)

### Bug fixes:
- Remove breakpoint. @rly (#403)
- Allow passing None for docval enum arguments with default value None. @rly (#409)
- If a file is written with an orphan container, e.g., a link to a container that is not written, then an
  `OrphanContainerBuildError` will be raised. This replaces the `OrphanContainerWarning` that was previously raised.
  @rly (#407)  

## HDMF 2.0.0 (July 17, 2020)

### New features
- Users can now call `HDF5IO.export` and `HDF5IO.export_io` to write data that was read from one source to a new HDF5
  file. Developers can implement the `export` method in classes that extend `HDMFIO` to customize the export
  functionality. See https://hdmf.readthedocs.io/en/latest/export.html for more details. @rly (#388)
- Users can use the new export functionality to read data from one source, modify the data in-memory, and then write the
  modified data to a new file. Modifications can include additions and removals. To facilitate removals,
  `AbstractContainer` contains a new `_remove_child` method and `BuildManager` contains a new `purge_outdated` method.
  @rly (#388)
- Users can now call `Container.generate_new_id` to generate new object IDs for the container and all of its children.
  @rly (#401)
- Use hdmf-common-schema 1.2.0. @ajtritt @rly (#397)
  - `VectorIndex` now extends `VectorData` instead of `Index`. This change allows `VectorIndex` to index other `VectorIndex` types.
  - The `Index` data type is now unused and has been removed.
  - Fix missing dtype for `VectorIndex`.
  - Add new `VocabData` data type.

### Breaking changes
- `Builder` objects no longer have the `written` field which was used by `HDF5IO` to mark the object as written. This
  is replaced by `HDF5IO.get_written`. @rly (#381)
- `HDMFIO.write` and `HDMFIO.write_builder` no longer have the keyword argument `exhaust_dcis`. This remains present in
  `HDF5IO.write` and `HDF5IO.write_builder`. @rly (#388)
- The class method `HDF5IO.copy_file` is no longer supported and may be removed in a future version. Please use the
  `HDF5IO.export` method or `h5py.File.copy` method instead. @rly (#388)

## HDMF 1.6.4 (June 26, 2020)

### Internal improvements
- Add ability to close open links. @rly (#383)

### Bug fixes:
- Fix validation of empty arrays and scalar attributes. @rly (#377)
- Fix issue with constructing `DynamicTable` with empty array colnames. @rly (#379)
- Fix `TestCase.assertContainerEqual` passing wrong arguments. @rly (#385)
- Fix 'link_data' argument not being used when writing non-root level datasets. @rly (#384)
- Fix handling of ASCII numpy array. @rly (#387)
- Fix error when optional attribute reference is missing. @rly (#392)
- Improve testing for `get_data_shape` and fix issue with sets. @rly (#394)
- Fix inability to write references to HDF5 when the root builder is not named "root". @rly (#395)

## HDMF 1.6.3 (June 9, 2020)

### Internal improvements
- Improve documentation of `DynamicTable`. @rly (#371)
- Add user guide / tutorial for `DynamicTable`. @rly (#372)
- Improve logging of build and write processes. @rly (#373)

### Bug fixes:
- Fix adding of optional predefined columns to `DynamicTable`. @rly (#371)
- Use dtype from dataset data_type definition when extended spec lacks dtype. @rly (#364)

## HDMF 1.6.2 (May 26, 2020)

### Internal improvements:
- Update MacOS in CI. @rly (#310)
- Raise more informative error when adding column to `DynamicTable` w/ used name. @rly (#307)
- Refactor `_init_class_columns` for use by DynamicTable subclasses. @rly (#323)
- Add/fix docstrings for DynamicTable. @oruebel, @rly (#304, #353)
- Make docval-decorated functions more debuggable in pdb. @rly (#308)
- Change dtype conversion warning to include path to type. @rly (#311)
- Refactor `DynamicTable.add_column` to raise error when name is an optional column. @rly (#305)
- Improve unsupported filter error message. @bendichter (#329)
- Add functionality to validate a yaml file against a json schema file. @bendichter (#332)
- Update requirements-min.txt for yaml validator. @bendichter (#333)
- Add allowed value / enum validation in docval. @rly (#335)
- Add logging of build and hdf5 write process. @rly (#336, #349)
- Allow loading namespaces from h5py.File object not backed by file. @rly (#348)
- Add CHANGELOG.md. @rly (#352)
- Fix codecov reports. @rly (#362)
- Make `getargs` raise an error if the argument name is not found. @rly (#365)
- Improve `get_class` and `docval` support for uint. @rly (#361)

### Bug fixes:
- Register new child types before new parent type for dynamic class generation. @rly (#322)
- Raise warning not error when adding column with existing attr name. @rly (#324)
- Add `__version__`. @rly (#345)
- Only write a specific namespace version if it does not exist. @ajtritt (#346)
- Fix documentation formatting for DynamicTable. @rly (#353)


## HDMF 1.6.1 (Mar. 2, 2020)

### Internal improvements:
- Allow docval to warn about use of positional arguments. @rly (#293)
- Improve efficiency of writing chunks with `DataChunkIterator` and HDF5. @d-sot, @oruebel (#295)

### Bug fixes:
- Flake8 style fixes. @oruebel (#291)
- Handle missing namespace version. @rly (#292)
- Do not raise error when a numeric type with a higher precision is provided for a spec with a lower precision and different base type. Raise a warning when the base type of a given value is converted to the specified base type, regardless of precision level. Add missing support for boolean conversions. @rly (#298, #299)
- Add forgotten validation of links. @t-b, @ajtritt (#286)
- Improve message for "can't change container_source" error. @rly (#302)
- Fix setup.py development status. @rly (#303)
- Refactor missing namespace version handling. @rly, @ajtritt (#297)
- Add print function for `DynamicTableRegion`. @oruebel, @rly (#290)
- Fix writing of refined RefSpec attribute. @oruebel, @rly (#301)

## HDMF 1.6.0 (Jan. 31, 2020)

### Internal improvements:
- Allow extending/overwriting attributes on dataset builders. @rly, @ajtritt (#279)
- Allow ASCII data where UTF8 is specified. @rly (#282)
- Add function to convert `DynamicTableRegion` to a pandas dataframe. @oruebel (#239)
- Add "mode" property to HDF5IO. @t-b (#280)

### Bug fixes:
- Fix readthedocs config to include all submodules. @rly (#277)
- Fix test runner double printing in non-verbose mode. @rly (#278)

## HDMF 1.5.4 (Jan. 21, 2020)

### Bug fixes:
- Upgrade hdmf-common-schema 1.1.2 -> 1.1.3, which includes a bug fix for missing data and shape keys on `VectorData`, `VectorIndex`, and `DynamicTableRegion` data types. @rly (#272)
- Clean up documentation scripts. @rly (#268)
- Fix broken support for pytest testing framework. @rly (#274)
- Fix missing CI testing of minimum requirements on Windows and Mac. @rly (#270)
- Read 1-element datasets as scalar datasets when a scalar dataset is expected by the spec. @rly (#269)
- Fix bug where 'version' was not required for `SpecNamespace`. @bendichter (#276)

## HDMF 1.5.3 (Jan. 14, 2020)

### Minor improvements:
- Update and fix documentation. @rly (#267)

### Bug fixes:
- Fix ReadTheDocs integration. @rly (#263)
- Fix conda build. @rly (#266)

## HDMF 1.5.2 (Jan. 13, 2020)

### Minor improvements:
- Add support and testing for Python 3.8. @rly (#247)
- Remove code duplication and make Type/Value Error exceptions more informative. @yarikoptic (#243)
- Streamline CI and add testing of min requirements. @rly (#258)

### Bug fixes:
- Update hdmf-common-schema submodule to 1.1.2. @rly (#249, #252)
- Add support for `np.array(DataIO)` in py38. @rly (#248)
- Fix bug with latest version of coverage. @rly (#251)
- Stop running CI on latest and latest-tmp tags. @rly (#254)
- Remove lingering mentions of PyNWB. @rly (#257, #261)
- Fix and clean up documentation. @rly (#260)

## HDMF 1.5.1 (Jan. 8, 2020)

### Minor improvements:
- Allow passing HDF5 integer filter ID for dynamically loaded filters. @d-sot (#215)

### Bug fixes:
- Fix reference to hdmf-common-schema 1.1.0. @rly (#231)

## HDMF 1.5.0 (Jan. 6, 2020)

### Minor improvements:
- Improve CI for HDMF to test whether changes in HDMF break PyNWB. #207 (@rly)
- Improve and clean up unit tests. #211, #214, #217 (@rly)
- Refactor code to remove six dependency and separate ObjectMapper into its own file. #213, #221 (@rly)
- Output exception message in ObjectMapper.construct. #220 (@t-b)
- Improve docstrings for VectorData, VectorIndex, and DynamicTableRegion. #226, #227 (@bendichter)
- Remove unused "datetime64" from supported dtype strings. #230 (@bendichter)
- Cache builders by h5py object id not name. #235 (@oruebel)
- Update copyright date and add legal to source distribution. #232 (@rly)
- Allow access to export_spec function from hdmf.spec package. #233 (@bendichter)
- Make calls to docval functions more efficient, resulting in a ~20% overall speedup. #238 (@rly)

### Bug fixes:
- Fix wrong reference in ObjectMapper.get_carg_spec. #208 (@rly)
- Fix container source not being set for some references. #219 (@rly)

Python 2.7 is no longer supported.

## HDMF 1.4.0 and earlier

Please see the release notes on the [HDMF GitHub repo Releases page](https://github.com/hdmf-dev/hdmf/releases).<|MERGE_RESOLUTION|>--- conflicted
+++ resolved
@@ -9,16 +9,13 @@
 - Add support for creating and specifying multi-index columns in a `DynamicTable` using `add_column(...)`.
   @bendichter, @rly (#430)
 - Add capability to add a row to a column after IO. @bendichter (#426)
-<<<<<<< HEAD
+- Add method `hdmf.utils.get_docval_macro` to get a tuple of the current values for a docval_macro, e.g., 'array_data'  
+  and 'scalar_data'. @rly (#446)
 - Add SimpleMultiContainer, a data_type for storing a Container and Data objects together. @ajtritt (#449)
+
+### Internal improvements
+- Refactor `HDF5IO.write_dataset` to be more readable. @rly (#428)
 - Fix bug in slicing tables with DynamicTableRegions. @ajtritt (#449)
-=======
-- Add method `hdmf.utils.get_docval_macro` to get a tuple of the current values for a docval_macro, e.g., 'array_data'  
-  and 'scalar_data'. @rly (#456)
-
-### Internal improvements
-- Refactor `HDF5IO.write_dataset` to be more readable. @rly (#428)
->>>>>>> 37152866
 
 ### Bug fixes
 - Fix development package dependency issues. @rly (#431)
