from collections import deque
import numpy as np
import os.path
from pathlib import Path
from functools import partial
from h5py import File, Group, Dataset, special_dtype, SoftLink, ExternalLink, Reference, RegionReference, check_dtype
import logging
import warnings

from ...container import Container
from ...utils import docval, getargs, popargs, call_docval_func, get_data_shape, fmt_docval_args, get_docval
from ...data_utils import AbstractDataChunkIterator
from ...build import (Builder, GroupBuilder, DatasetBuilder, LinkBuilder, BuildManager, RegionBuilder,
                      ReferenceBuilder, TypeMap, ObjectMapper)
from ...spec import RefSpec, DtypeSpec, NamespaceCatalog, GroupSpec, NamespaceBuilder

from .h5_utils import (BuilderH5ReferenceDataset, BuilderH5RegionDataset, BuilderH5TableDataset, H5DataIO,
                       H5SpecReader, H5SpecWriter)

from ..io import HDMFIO, UnsupportedOperation
from ..warnings import BrokenLinkWarning

ROOT_NAME = 'root'
SPEC_LOC_ATTR = '.specloc'
H5_TEXT = special_dtype(vlen=str)
H5_BINARY = special_dtype(vlen=bytes)
H5_REF = special_dtype(ref=Reference)
H5_REGREF = special_dtype(ref=RegionReference)


class HDF5IO(HDMFIO):

    @docval({'name': 'path', 'type': (str, Path), 'doc': 'the path to the HDF5 file'},
            {'name': 'manager', 'type': (TypeMap, BuildManager),
             'doc': 'the BuildManager or a TypeMap to construct a BuildManager to use for I/O', 'default': None},
            {'name': 'mode', 'type': str,
             'doc': ('the mode to open the HDF5 file with, one of ("w", "r", "r+", "a", "w-", "x"). '
                     'See `h5py.File <http://docs.h5py.org/en/latest/high/file.html#opening-creating-files>`_ for '
                     'more details.')},
            {'name': 'comm', 'type': 'Intracomm',
             'doc': 'the MPI communicator to use for parallel I/O', 'default': None},
            {'name': 'file', 'type': File, 'doc': 'a pre-existing h5py.File object', 'default': None})
    def __init__(self, **kwargs):
        """Open an HDF5 file for IO.
        """
        self.logger = logging.getLogger('%s.%s' % (self.__class__.__module__, self.__class__.__qualname__))
        path, manager, mode, comm, file_obj = popargs('path', 'manager', 'mode', 'comm', 'file', kwargs)

        if isinstance(path, Path):
            path = str(path)

        if file_obj is not None and os.path.abspath(file_obj.filename) != os.path.abspath(path):
            msg = 'You argued %s as this object\'s path, ' % path
            msg += 'but supplied a file with filename: %s' % file_obj.filename
            raise ValueError(msg)

        if file_obj is None and not os.path.exists(path) and (mode == 'r' or mode == 'r+'):
            msg = "Unable to open file %s in '%s' mode. File does not exist." % (path, mode)
            raise UnsupportedOperation(msg)

        if file_obj is None and os.path.exists(path) and (mode == 'w-' or mode == 'x'):
            msg = "Unable to open file %s in '%s' mode. File already exists." % (path, mode)
            raise UnsupportedOperation(msg)

        if manager is None:
            manager = BuildManager(TypeMap(NamespaceCatalog()))
        elif isinstance(manager, TypeMap):
            manager = BuildManager(manager)
        self.__comm = comm
        self.__mode = mode
        self.__file = file_obj
        super().__init__(manager, source=path)
        self.__built = dict()       # keep track of each builder for each dataset/group/link for each file
        self.__read = dict()        # keep track of which files have been read. Key is the filename value is the builder
        self.__ref_queue = deque()  # a queue of the references that need to be added
        self.__dci_queue = deque()  # a queue of DataChunkIterators that need to be exhausted
        ObjectMapper.no_convert(Dataset)
        self._written_builders = dict()  # keep track of which builders were written (or read) by this IO object
        self.__open_links = []      # keep track of other files opened from links in this file

    @property
    def comm(self):
        """The MPI communicator to use for parallel I/O."""
        return self.__comm

    @property
    def _file(self):
        return self.__file

    @classmethod
    @docval({'name': 'namespace_catalog', 'type': (NamespaceCatalog, TypeMap),
             'doc': 'the NamespaceCatalog or TypeMap to load namespaces into'},
            {'name': 'path', 'type': (str, Path), 'doc': 'the path to the HDF5 file', 'default': None},
            {'name': 'namespaces', 'type': list, 'doc': 'the namespaces to load', 'default': None},
            {'name': 'file', 'type': File, 'doc': 'a pre-existing h5py.File object', 'default': None},
            returns="dict with the loaded namespaces", rtype=dict)
    def load_namespaces(cls, **kwargs):
        """Load cached namespaces from a file.

        If `file` is not supplied, then an :py:class:`h5py.File` object will be opened for the given `path`, the
        namespaces will be read, and the File object will be closed. If `file` is supplied, then
        the given File object will be read from and not closed.
        """
        namespace_catalog, path, namespaces, file_obj = popargs('namespace_catalog', 'path', 'namespaces', 'file',
                                                                kwargs)

        if isinstance(path, Path):
            path = str(path)

        if path is None and file_obj is None:
            raise ValueError("Either the 'path' or 'file' argument must be supplied to load_namespaces.")

        if path is not None and file_obj is not None:  # consistency check
            if os.path.abspath(file_obj.filename) != os.path.abspath(path):
                msg = ("You argued '%s' as this object's path, but supplied a file with filename: %s"
                       % (path, file_obj.filename))
                raise ValueError(msg)

        if file_obj is None:
            with File(path, 'r') as f:
                return cls.__load_namespaces(namespace_catalog, namespaces, f)
        else:
            return cls.__load_namespaces(namespace_catalog, namespaces, file_obj)

    @classmethod
    def __load_namespaces(cls, namespace_catalog, namespaces, file_obj):
        d = {}

        if SPEC_LOC_ATTR not in file_obj.attrs:
            msg = "No cached namespaces found in %s" % file_obj.filename
            warnings.warn(msg)
            return d

        spec_group = file_obj[file_obj.attrs[SPEC_LOC_ATTR]]

        if namespaces is None:
            namespaces = list(spec_group.keys())

        readers = dict()
        deps = dict()
        for ns in namespaces:
            ns_group = spec_group[ns]
            # NOTE: by default, objects within groups are iterated in alphanumeric order
            version_names = list(ns_group.keys())
            if len(version_names) > 1:
                # prior to HDMF 1.6.1, extensions without a version were written under the group name "unversioned"
                # make sure that if there is another group representing a newer version, that is read instead
                if 'unversioned' in version_names:
                    version_names.remove('unversioned')
            if len(version_names) > 1:
                # as of HDMF 1.6.1, extensions without a version are written under the group name "None"
                # make sure that if there is another group representing a newer version, that is read instead
                if 'None' in version_names:
                    version_names.remove('None')
            latest_version = version_names[-1]
            ns_group = ns_group[latest_version]
            reader = H5SpecReader(ns_group)
            readers[ns] = reader
            for spec_ns in reader.read_namespace('namespace'):
                deps[ns] = list()
                for s in spec_ns['schema']:
                    dep = s.get('namespace')
                    if dep is not None:
                        deps[ns].append(dep)

        order = cls._order_deps(deps)
        for ns in order:
            reader = readers[ns]
            d.update(namespace_catalog.load_namespaces('namespace', reader=reader))

        return d

    @classmethod
    def _order_deps(cls, deps):
        """
        Order namespaces according to dependency for loading into a NamespaceCatalog

        Args:
            deps (dict): a dictionary that maps a namespace name to a list of name of
                         the namespaces on which the the namespace is directly dependent
                         Example: {'a': ['b', 'c'], 'b': ['d'], c: ['d'], 'd': []}
                         Expected output: ['d', 'b', 'c', 'a']
        """
        order = list()
        keys = list(deps.keys())
        deps = dict(deps)
        for k in keys:
            if k in deps:
                cls.__order_deps_aux(order, deps, k)
        return order

    @classmethod
    def __order_deps_aux(cls, order, deps, key):
        """
        A recursive helper function for _order_deps
        """
        if key not in deps:
            return
        subdeps = deps.pop(key)
        for subk in subdeps:
            cls.__order_deps_aux(order, deps, subk)
        order.append(key)

    @classmethod
    def __convert_namespace(cls, ns_catalog, namespace):
        ns = ns_catalog.get_namespace(namespace)
        builder = NamespaceBuilder(ns.doc, ns.name,
                                   full_name=ns.full_name,
                                   version=ns.version,
                                   author=ns.author,
                                   contact=ns.contact)
        for elem in ns.schema:
            if 'namespace' in elem:
                inc_ns = elem['namespace']
                builder.include_namespace(inc_ns)
            else:
                source = elem['source']
                for dt in ns_catalog.get_types(source):
                    spec = ns_catalog.get_spec(namespace, dt)
                    if spec.parent is not None:
                        continue
                    h5_source = cls.__get_name(source)
                    spec = cls.__copy_spec(spec)
                    builder.add_spec(h5_source, spec)
        return builder

    @classmethod
    def __get_name(cls, path):
        return os.path.splitext(path)[0]

    @classmethod
    def __copy_spec(cls, spec):
        kwargs = dict()
        kwargs['attributes'] = cls.__get_new_specs(spec.attributes, spec)
        to_copy = ['doc', 'name', 'default_name', 'linkable', 'quantity', spec.inc_key(), spec.def_key()]
        if isinstance(spec, GroupSpec):
            kwargs['datasets'] = cls.__get_new_specs(spec.datasets, spec)
            kwargs['groups'] = cls.__get_new_specs(spec.groups, spec)
            kwargs['links'] = cls.__get_new_specs(spec.links, spec)
        else:
            to_copy.append('dtype')
            to_copy.append('shape')
            to_copy.append('dims')
        for key in to_copy:
            val = getattr(spec, key)
            if val is not None:
                kwargs[key] = val
        ret = spec.build_spec(kwargs)
        return ret

    @classmethod
    def __get_new_specs(cls, subspecs, spec):
        ret = list()
        for subspec in subspecs:
            if not spec.is_inherited_spec(subspec) or spec.is_overridden_spec(subspec):
                ret.append(subspec)
        return ret

    @classmethod
    @docval({'name': 'source_filename', 'type': str, 'doc': 'the path to the HDF5 file to copy'},
            {'name': 'dest_filename', 'type': str, 'doc': 'the name of the destination file'},
            {'name': 'expand_external', 'type': bool, 'doc': 'expand external links into new objects', 'default': True},
            {'name': 'expand_refs', 'type': bool, 'doc': 'copy objects which are pointed to by reference',
             'default': False},
            {'name': 'expand_soft', 'type': bool, 'doc': 'expand soft links into new objects', 'default': False}
            )
    def copy_file(self, **kwargs):
        """
        Convenience function to copy an HDF5 file while allowing external links to be resolved.

        .. warning::

            As of HDMF 2.0, this method is no longer supported and may be removed in a future version.
            Please use the export method or h5py.File.copy method instead.

        .. note::

            The source file will be opened in 'r' mode and the destination file will be opened in 'w' mode
            using h5py. To avoid possible collisions, care should be taken that, e.g., the source file is
            not opened already when calling this function.

        """

        warnings.warn("The copy_file class method is no longer supported and may be removed in a future version of "
                      "HDMF. Please use the export method or h5py.File.copy method instead.", DeprecationWarning)

        source_filename, dest_filename, expand_external, expand_refs, expand_soft = getargs('source_filename',
                                                                                            'dest_filename',
                                                                                            'expand_external',
                                                                                            'expand_refs',
                                                                                            'expand_soft',
                                                                                            kwargs)
        source_file = File(source_filename, 'r')
        dest_file = File(dest_filename, 'w')
        for objname in source_file["/"].keys():
            source_file.copy(source=objname,
                             dest=dest_file,
                             name=objname,
                             expand_external=expand_external,
                             expand_refs=expand_refs,
                             expand_soft=expand_soft,
                             shallow=False,
                             without_attrs=False,
                             )
        for objname in source_file['/'].attrs:
            dest_file['/'].attrs[objname] = source_file['/'].attrs[objname]
        source_file.close()
        dest_file.close()

    @docval({'name': 'container', 'type': Container, 'doc': 'the Container object to write'},
            {'name': 'cache_spec', 'type': bool,
             'doc': ('If True (default), cache specification to file (highly recommended). If False, do not cache '
                     'specification to file. The appropriate specification will then need to be loaded prior to '
                     'reading the file.'),
             'default': True},
            {'name': 'link_data', 'type': bool,
             'doc': 'If True (default), create external links to HDF5 Datasets. If False, copy HDF5 Datasets.',
             'default': True},
            {'name': 'exhaust_dci', 'type': bool,
             'doc': 'If True (default), exhaust DataChunkIterators one at a time. If False, exhaust them concurrently.',
             'default': True})
    def write(self, **kwargs):
        """Write the container to an HDF5 file."""
        if self.__mode == 'r':
            raise UnsupportedOperation(("Cannot write to file %s in mode '%s'. "
                                        "Please use mode 'r+', 'w', 'w-', 'x', or 'a'")
                                       % (self.source, self.__mode))

        cache_spec = popargs('cache_spec', kwargs)
        call_docval_func(super().write, kwargs)
        if cache_spec:
            self.__cache_spec()

    def __cache_spec(self):
        ref = self.__file.attrs.get(SPEC_LOC_ATTR)
        spec_group = None
        if ref is not None:
            spec_group = self.__file[ref]
        else:
            path = 'specifications'  # do something to figure out where the specifications should go
            spec_group = self.__file.require_group(path)
            self.__file.attrs[SPEC_LOC_ATTR] = spec_group.ref
        ns_catalog = self.manager.namespace_catalog
        for ns_name in ns_catalog.namespaces:
            ns_builder = self.__convert_namespace(ns_catalog, ns_name)
            namespace = ns_catalog.get_namespace(ns_name)
            group_name = '%s/%s' % (ns_name, namespace.version)
            if group_name in spec_group:
                continue
            ns_group = spec_group.create_group(group_name)
            writer = H5SpecWriter(ns_group)
            ns_builder.export('namespace', writer=writer)

    _export_args = (
        {'name': 'src_io', 'type': 'HDMFIO', 'doc': 'the HDMFIO object for reading the data to export'},
        {'name': 'container', 'type': Container,
         'doc': ('the Container object to export. If None, then the entire contents of the HDMFIO object will be '
                 'exported'),
         'default': None},
        {'name': 'write_args', 'type': dict, 'doc': 'arguments to pass to :py:meth:`write_builder`',
         'default': dict()},
        {'name': 'cache_spec', 'type': bool, 'doc': 'whether to cache the specification to file',
         'default': True}
    )

    @docval(*_export_args)
    def export(self, **kwargs):
        """Export data read from a file from any backend to HDF5.

        See :py:meth:`hdmf.backends.io.HDMFIO.export` for more details.
        """
        if self.__mode != 'w':
            raise UnsupportedOperation("Cannot export to file %s in mode '%s'. Please use mode 'w'."
                                       % (self.source, self.__mode))

        src_io = getargs('src_io', kwargs)
        write_args, cache_spec = popargs('write_args', 'cache_spec', kwargs)

        if not isinstance(src_io, HDF5IO) and write_args.get('link_data', True):
            raise UnsupportedOperation("Cannot export from non-HDF5 backend %s to HDF5 with write argument "
                                       "link_data=True." % src_io.__class__.__name__)

        write_args['export_source'] = src_io.source  # pass export_source=src_io.source to write_builder
        ckwargs = kwargs.copy()
        ckwargs['write_args'] = write_args
        call_docval_func(super().export, ckwargs)
        if cache_spec:
            self.__cache_spec()

    @classmethod
    @docval({'name': 'path', 'type': str, 'doc': 'the path to the destination HDF5 file'},
            {'name': 'comm', 'type': 'Intracomm', 'doc': 'the MPI communicator to use for parallel I/O',
             'default': None},
            *_export_args)  # NOTE: src_io is required and is the second positional argument
    def export_io(self, **kwargs):
        """Export from one backend to HDF5 (class method).

        Convenience function for :py:meth:`export` where you do not need to
        instantiate a new `HDF5IO` object for writing. An `HDF5IO` object is created with mode 'w' and the given
        arguments.

        Example usage:

        .. code-block:: python

            old_io = HDF5IO('old.h5', 'r')
            HDF5IO.export_io(path='new_copy.h5', src_io=old_io)

        See :py:meth:`export` for more details.
        """
        path, comm = popargs('path', 'comm', kwargs)

        with HDF5IO(path=path, comm=comm, mode='w') as write_io:
            write_io.export(**kwargs)

    def read(self, **kwargs):
        if self.__mode == 'w' or self.__mode == 'w-' or self.__mode == 'x':
            raise UnsupportedOperation("Cannot read from file %s in mode '%s'. Please use mode 'r', 'r+', or 'a'."
                                       % (self.source, self.__mode))
        try:
            return call_docval_func(super().read, kwargs)
        except UnsupportedOperation as e:
            if str(e) == 'Cannot build data. There are no values.':  # pragma: no cover
                raise UnsupportedOperation("Cannot read data from file %s in mode '%s'. There are no values."
                                           % (self.source, self.__mode))

    @docval(returns='a GroupBuilder representing the data object', rtype='GroupBuilder')
    def read_builder(self):
        if not self.__file:
            raise UnsupportedOperation("Cannot read data from closed HDF5 file '%s'" % self.source)
        f_builder = self.__read.get(self.__file)
        # ignore cached specs when reading builder
        ignore = set()
        specloc = self.__file.attrs.get(SPEC_LOC_ATTR)
        if specloc is not None:
            ignore.add(self.__file[specloc].name)
        if f_builder is None:
            f_builder = self.__read_group(self.__file, ROOT_NAME, ignore=ignore)
            self.__read[self.__file] = f_builder
        return f_builder

    def __set_written(self, builder):
        """
        Mark this builder as written.

        :param builder: Builder object to be marked as written
        :type builder: Builder
        """
        # currently all values in self._written_builders are True, so this could be a set but is a dict for
        # future flexibility
        builder_id = self.__builderhash(builder)
        self._written_builders[builder_id] = True

    def get_written(self, builder):
        """Return True if this builder has been written to (or read from) disk by this IO object, False otherwise.

        :param builder: Builder object to get the written flag for
        :type builder: Builder

        :return: True if the builder is found in self._written_builders using the builder ID, False otherwise
        """
        builder_id = self.__builderhash(builder)
        return self._written_builders.get(builder_id, False)

    def __builderhash(self, obj):
        """Return the ID of a builder for use as a unique hash."""
        return id(obj)

    def __set_built(self, fpath, id, builder):
        """
        Update self.__built to cache the given builder for the given file and id.

        :param fpath: Path to the HDF5 file containing the object
        :type fpath: str
        :param id: ID of the HDF5 object in the path
        :type id: h5py GroupID object
        :param builder: The builder to be cached
        """
        self.__built.setdefault(fpath, dict()).setdefault(id, builder)

    def __get_built(self, fpath, id):
        """
        Look up a builder for the given file and id in self.__built cache

        :param fpath: Path to the HDF5 file containing the object
        :type fpath: str
        :param id: ID of the HDF5 object in the path
        :type id: h5py GroupID object

        :return: Builder in the self.__built cache or None
        """

        fdict = self.__built.get(fpath)
        if fdict:
            return fdict.get(id)
        else:
            return None

    @docval({'name': 'h5obj', 'type': (Dataset, Group),
             'doc': 'the HDF5 object to the corresponding Builder object for'})
    def get_builder(self, **kwargs):
        """
        Get the builder for the corresponding h5py Group or Dataset

        :raises ValueError: When no builder has been constructed yet for the given h5py object
        """
        h5obj = getargs('h5obj', kwargs)
        fpath = h5obj.file.filename
        builder = self.__get_built(fpath, h5obj.id)
        if builder is None:
            msg = '%s:%s has not been built' % (fpath, h5obj.name)
            raise ValueError(msg)
        return builder

    @docval({'name': 'h5obj', 'type': (Dataset, Group),
             'doc': 'the HDF5 object to the corresponding Container/Data object for'})
    def get_container(self, **kwargs):
        """
        Get the container for the corresponding h5py Group or Dataset

        :raises ValueError: When no builder has been constructed yet for the given h5py object
        """
        h5obj = getargs('h5obj', kwargs)
        builder = self.get_builder(h5obj)
        container = self.manager.construct(builder)
        return container

    def __read_group(self, h5obj, name=None, ignore=set()):
        kwargs = {
            "attributes": self.__read_attrs(h5obj),
            "groups": dict(),
            "datasets": dict(),
            "links": dict()
        }

        for key, val in kwargs['attributes'].items():
            if isinstance(val, bytes):
                kwargs['attributes'][key] = val.decode('UTF-8')

        if name is None:
            name = str(os.path.basename(h5obj.name))
        for k in h5obj:
            sub_h5obj = h5obj.get(k)
            if not (sub_h5obj is None):
                if sub_h5obj.name in ignore:
                    continue
                link_type = h5obj.get(k, getlink=True)
                if isinstance(link_type, SoftLink) or isinstance(link_type, ExternalLink):
                    # Reading links might be better suited in its own function
                    # get path of link (the key used for tracking what's been built)
                    target_path = link_type.path
                    target_obj = sub_h5obj.file[target_path]
                    builder_name = os.path.basename(target_path)
                    parent_loc = os.path.dirname(target_path)
                    # get builder if already read, else build it
                    builder = self.__get_built(sub_h5obj.file.filename, target_obj.id)
                    if builder is None:
                        # NOTE: all links must have absolute paths
                        if isinstance(target_obj, Dataset):
                            builder = self.__read_dataset(target_obj, builder_name)
                        else:
                            builder = self.__read_group(target_obj, builder_name, ignore=ignore)
                        self.__set_built(sub_h5obj.file.filename,  target_obj.id, builder)
                    builder.location = parent_loc
                    link_builder = LinkBuilder(builder, k, source=h5obj.file.filename)
                    self.__set_written(link_builder)
                    kwargs['links'][builder_name] = link_builder
                    if isinstance(link_type, ExternalLink):
                        self.__open_links.append(sub_h5obj)
                else:
                    builder = self.__get_built(sub_h5obj.file.filename, sub_h5obj.id)
                    obj_type = None
                    read_method = None
                    if isinstance(sub_h5obj, Dataset):
                        read_method = self.__read_dataset
                        obj_type = kwargs['datasets']
                    else:
                        read_method = partial(self.__read_group, ignore=ignore)
                        obj_type = kwargs['groups']
                    if builder is None:
                        builder = read_method(sub_h5obj)
                        self.__set_built(sub_h5obj.file.filename, sub_h5obj.id, builder)
                    obj_type[builder.name] = builder
            else:
                warnings.warn(os.path.join(h5obj.name, k), BrokenLinkWarning)
                kwargs['datasets'][k] = None
                continue
        kwargs['source'] = h5obj.file.filename
        ret = GroupBuilder(name, **kwargs)
        self.__set_written(ret)
        return ret

    def __read_dataset(self, h5obj, name=None):
        kwargs = {
            "attributes": self.__read_attrs(h5obj),
            "dtype": h5obj.dtype,
            "maxshape": h5obj.maxshape
        }
        for key, val in kwargs['attributes'].items():
            if isinstance(val, bytes):
                kwargs['attributes'][key] = val.decode('UTF-8')

        if name is None:
            name = str(os.path.basename(h5obj.name))
        kwargs['source'] = h5obj.file.filename
        ndims = len(h5obj.shape)
        if ndims == 0:                                       # read scalar
            scalar = h5obj[()]
            if isinstance(scalar, bytes):
                scalar = scalar.decode('UTF-8')

            if isinstance(scalar, Reference):
                # TODO (AJTRITT):  This should call __read_ref to support Group references
                target = h5obj.file[scalar]
                target_builder = self.__read_dataset(target)
                self.__set_built(target.file.filename, target.id, target_builder)
                if isinstance(scalar, RegionReference):
                    d = RegionBuilder(scalar, target_builder)
                else:
                    d = ReferenceBuilder(target_builder)
                kwargs['data'] = d
                kwargs['dtype'] = d.dtype
            else:
                kwargs["data"] = scalar
        elif ndims == 1:
            d = None
            if h5obj.dtype.kind == 'O' and len(h5obj) > 0:
                elem1 = h5obj[0]
                if isinstance(elem1, (str, bytes)):
                    d = h5obj
                elif isinstance(elem1, RegionReference):  # read list of references
                    d = BuilderH5RegionDataset(h5obj, self)
                    kwargs['dtype'] = d.dtype
                elif isinstance(elem1, Reference):
                    d = BuilderH5ReferenceDataset(h5obj, self)
                    kwargs['dtype'] = d.dtype
            elif h5obj.dtype.kind == 'V':    # table / compound data type
                cpd_dt = h5obj.dtype
                ref_cols = [check_dtype(ref=cpd_dt[i]) or check_dtype(vlen=cpd_dt[i]) for i in range(len(cpd_dt))]
                d = BuilderH5TableDataset(h5obj, self, ref_cols)
                kwargs['dtype'] = HDF5IO.__compound_dtype_to_list(h5obj.dtype, d.dtype)
            else:
                d = h5obj
            kwargs["data"] = d
        else:
            kwargs["data"] = h5obj
        ret = DatasetBuilder(name, **kwargs)
        self.__set_written(ret)
        return ret

    @classmethod
    def __compound_dtype_to_list(cls, h5obj_dtype, dset_dtype):
        ret = []
        for name, dtype in zip(h5obj_dtype.fields, dset_dtype):
            ret.append({'name': name, 'dtype': dtype})
        return ret

    def __read_attrs(self, h5obj):
        ret = dict()
        for k, v in h5obj.attrs.items():
            if k == SPEC_LOC_ATTR:     # ignore cached spec
                continue
            if isinstance(v, RegionReference):
                raise ValueError("cannot read region reference attributes yet")
            elif isinstance(v, Reference):
                ret[k] = self.__read_ref(h5obj.file[v])
            else:
                ret[k] = v
        return ret

    def __read_ref(self, h5obj):
        ret = None
        ret = self.__get_built(h5obj.file.filename, h5obj.id)
        if ret is None:
            if isinstance(h5obj, Dataset):
                ret = self.__read_dataset(h5obj)
            elif isinstance(h5obj, Group):
                ret = self.__read_group(h5obj)
            else:
                raise ValueError("h5obj must be a Dataset or a Group - got %s" % str(h5obj))
            self.__set_built(h5obj.file.filename, h5obj.id, ret)
        return ret

    def open(self):
        if self.__file is None:
            open_flag = self.__mode
            if self.comm:
                kwargs = {'driver': 'mpio', 'comm': self.comm}
            else:
                kwargs = {}
            self.__file = File(self.source, open_flag, **kwargs)

    def close(self):
        if self.__file is not None:
            self.__file.close()

    def close_linked_files(self):
        """Close all opened, linked-to files.

        MacOS and Linux automatically releases the linked-to file after the linking file is closed, but Windows does
        not, which prevents the linked-to file from being deleted or truncated. Use this method to close all opened,
        linked-to files.
        """
        for obj in self.__open_links:
            if obj:
                obj.file.close()
        self.__open_links = []

    @docval({'name': 'builder', 'type': GroupBuilder, 'doc': 'the GroupBuilder object representing the HDF5 file'},
            {'name': 'link_data', 'type': bool,
             'doc': 'If not specified otherwise link (True) or copy (False) HDF5 Datasets', 'default': True},
            {'name': 'exhaust_dci', 'type': bool,
             'doc': 'exhaust DataChunkIterators one at a time. If False, exhaust them concurrently',
             'default': True},
            {'name': 'export_source', 'type': str,
             'doc': 'The source of the builders when exporting', 'default': None})
    def write_builder(self, **kwargs):
        f_builder = popargs('builder', kwargs)
        link_data, exhaust_dci, export_source = getargs('link_data', 'exhaust_dci', 'export_source', kwargs)
        self.logger.debug("Writing GroupBuilder '%s' to path '%s' with kwargs=%s"
                          % (f_builder.name, self.source, kwargs))
        for name, gbldr in f_builder.groups.items():
            self.write_group(self.__file, gbldr, **kwargs)
        for name, dbldr in f_builder.datasets.items():
            self.write_dataset(self.__file, dbldr, **kwargs)
        for name, lbldr in f_builder.links.items():
            self.write_link(self.__file, lbldr)
        self.set_attributes(self.__file, f_builder.attributes)
        self.__add_refs()
        self.__exhaust_dcis()
        self.__set_written(f_builder)
        self.logger.debug("Done writing GroupBuilder '%s' to path '%s'" % (f_builder.name, self.source))

    def __add_refs(self):
        '''
        Add all references in the file.

        References get queued to be added at the end of write. This is because
        the current traversal algorithm (i.e. iterating over GroupBuilder items)
        does not happen in a guaranteed order. We need to figure out what objects
        will be references, and then write them after we write everything else.
        '''
        failed = set()
        while len(self.__ref_queue) > 0:
            call = self.__ref_queue.popleft()
            self.logger.debug("Adding reference with call id %d from queue (length %d)"
                              % (id(call), len(self.__ref_queue)))
            try:
                call()
            except KeyError:
                if id(call) in failed:
                    raise RuntimeError('Unable to resolve reference')
                self.logger.debug("Adding reference with call id %d failed. Appending call to queue" % id(call))
                failed.add(id(call))
                self.__ref_queue.append(call)

    def __exhaust_dcis(self):
        """
        Read and write from any queued DataChunkIterators in a round-robin fashion
        """
        while len(self.__dci_queue) > 0:
            self.logger.debug("Exhausting DataChunkIterator from queue (length %d)" % len(self.__dci_queue))
            dset, data = self.__dci_queue.popleft()
            if self.__write_chunk__(dset, data):
                self.__dci_queue.append((dset, data))

    @classmethod
    def get_type(cls, data):
        if isinstance(data, str):
            return H5_TEXT
        elif isinstance(data, Container):
            return H5_REF
        elif not hasattr(data, '__len__'):
            return type(data)
        else:
            if len(data) == 0:
                if hasattr(data, 'dtype'):
                    return data.dtype
                else:
                    raise ValueError('cannot determine type for empty data')
            return cls.get_type(data[0])

    __dtypes = {
        "float": np.float32,
        "float32": np.float32,
        "double": np.float64,
        "float64": np.float64,
        "long": np.int64,
        "int64": np.int64,
        "int": np.int32,
        "int32": np.int32,
        "short": np.int16,
        "int16": np.int16,
        "int8": np.int8,
        "uint64": np.uint64,
        "uint": np.uint32,
        "uint32": np.uint32,
        "uint16": np.uint16,
        "uint8": np.uint8,
        "bool": np.bool_,
        "text": H5_TEXT,
        "utf": H5_TEXT,
        "utf8": H5_TEXT,
        "utf-8": H5_TEXT,
        "ascii": H5_BINARY,
<<<<<<< HEAD
        "str": H5_BINARY,
        "isodatetime": H5_TEXT,
        "uint": np.uint32,
        "uint32": np.uint32,
        "uint16": np.uint16,
        "uint8": np.uint8,
=======
        "bytes": H5_BINARY,
>>>>>>> 72974602
        "ref": H5_REF,
        "reference": H5_REF,
        "object": H5_REF,
        "region": H5_REGREF,
        "isodatetime": H5_TEXT,
        "datetime": H5_TEXT,
    }

    @classmethod
    def __resolve_dtype__(cls, dtype, data):
        # TODO: These values exist, but I haven't solved them yet
        # binary
        # number
        dtype = cls.__resolve_dtype_helper__(dtype)
        if dtype is None:
            dtype = cls.get_type(data)
        return dtype

    @classmethod
    def __resolve_dtype_helper__(cls, dtype):
        if dtype is None:
            return None
        elif isinstance(dtype, str):
            return cls.__dtypes.get(dtype)
        elif isinstance(dtype, dict):
            return cls.__dtypes.get(dtype['reftype'])
        elif isinstance(dtype, np.dtype):
            # NOTE: some dtypes may not be supported, but we need to support writing of read-in compound types
            return dtype
        else:
            return np.dtype([(x['name'], cls.__resolve_dtype_helper__(x['dtype'])) for x in dtype])

    @docval({'name': 'obj', 'type': (Group, Dataset), 'doc': 'the HDF5 object to add attributes to'},
            {'name': 'attributes',
             'type': dict,
             'doc': 'a dict containing the attributes on the Group or Dataset, indexed by attribute name'})
    def set_attributes(self, **kwargs):
        obj, attributes = getargs('obj', 'attributes', kwargs)
        for key, value in attributes.items():
            if isinstance(value, (set, list, tuple)):
                tmp = tuple(value)
                if len(tmp) > 0:
                    if isinstance(tmp[0], str):
                        value = [np.unicode_(s) for s in tmp]
                    elif isinstance(tmp[0], bytes):
                        value = [np.string_(s) for s in tmp]
                    elif isinstance(tmp[0], Container):  # a list of references
                        self.__queue_ref(self._make_attr_ref_filler(obj, key, tmp))
                    else:
                        value = np.array(value)
                self.logger.debug("Setting %s '%s' attribute '%s' to %s"
                                  % (obj.__class__.__name__, obj.name, key, value.__class__.__name__))
                obj.attrs[key] = value
            elif isinstance(value, (Container, Builder, ReferenceBuilder)):           # a reference
                self.__queue_ref(self._make_attr_ref_filler(obj, key, value))
            else:
                self.logger.debug("Setting %s '%s' attribute '%s' to %s"
                                  % (obj.__class__.__name__, obj.name, key, value.__class__.__name__))
                obj.attrs[key] = value                   # a regular scalar

    def _make_attr_ref_filler(self, obj, key, value):
        '''
            Make the callable for setting references to attributes
        '''
        self.logger.debug("Queueing set %s '%s' attribute '%s' to %s"
                          % (obj.__class__.__name__, obj.name, key, value.__class__.__name__))
        if isinstance(value, (tuple, list)):
            def _filler():
                ret = list()
                for item in value:
                    ret.append(self.__get_ref(item))
                obj.attrs[key] = ret
        else:
            def _filler():
                obj.attrs[key] = self.__get_ref(value)
        return _filler

    @docval({'name': 'parent', 'type': Group, 'doc': 'the parent HDF5 object'},
            {'name': 'builder', 'type': GroupBuilder, 'doc': 'the GroupBuilder to write'},
            {'name': 'link_data', 'type': bool,
             'doc': 'If not specified otherwise link (True) or copy (False) HDF5 Datasets', 'default': True},
            {'name': 'exhaust_dci', 'type': bool,
             'doc': 'exhaust DataChunkIterators one at a time. If False, exhaust them concurrently',
             'default': True},
            {'name': 'export_source', 'type': str,
             'doc': 'The source of the builders when exporting', 'default': None},
            returns='the Group that was created', rtype='Group')
    def write_group(self, **kwargs):
        parent, builder = popargs('parent', 'builder', kwargs)
        self.logger.debug("Writing GroupBuilder '%s' to parent group '%s'" % (builder.name, parent.name))
        if self.get_written(builder):
            group = parent[builder.name]
        else:
            group = parent.create_group(builder.name)
        # write all groups
        subgroups = builder.groups
        if subgroups:
            for subgroup_name, sub_builder in subgroups.items():
                # do not create an empty group without attributes or links
                self.write_group(group, sub_builder, **kwargs)
        # write all datasets
        datasets = builder.datasets
        if datasets:
            for dset_name, sub_builder in datasets.items():
                self.write_dataset(group, sub_builder, **kwargs)
        # write all links
        links = builder.links
        if links:
            for link_name, sub_builder in links.items():
                self.write_link(group, sub_builder)
        attributes = builder.attributes
        self.set_attributes(group, attributes)
        self.__set_written(builder)
        return group

    def __get_path(self, builder):
        """Get the path to the builder.

        Note that the root of the file has no name - it is just "/". Thus, the name of the root container is ignored.
        """
        curr = builder
        names = list()
        while curr.parent is not None:
            names.append(curr.name)
            curr = curr.parent
        delim = "/"
        path = "%s%s" % (delim, delim.join(reversed(names)))
        return path

    @docval({'name': 'parent', 'type': Group, 'doc': 'the parent HDF5 object'},
            {'name': 'builder', 'type': LinkBuilder, 'doc': 'the LinkBuilder to write'},
            returns='the Link that was created', rtype='Link')
    def write_link(self, **kwargs):
        parent, builder = getargs('parent', 'builder', kwargs)
        self.logger.debug("Writing LinkBuilder '%s' to parent group '%s'" % (builder.name, parent.name))
        if self.get_written(builder):
            return None
        name = builder.name
        target_builder = builder.builder
        path = self.__get_path(target_builder)
        # source will indicate target_builder's location
        if builder.source == target_builder.source:
            link_obj = SoftLink(path)
            self.logger.debug("    Creating SoftLink '%s/%s' to '%s'"
                              % (parent.name, name, link_obj.path))
        elif target_builder.source is not None:
            target_filename = os.path.abspath(target_builder.source)
            parent_filename = os.path.abspath(parent.file.filename)
            relative_path = os.path.relpath(target_filename, os.path.dirname(parent_filename))
            if target_builder.location is not None:
                path = target_builder.location + "/" + target_builder.name
            link_obj = ExternalLink(relative_path, path)
            self.logger.debug("    Creating ExternalLink '%s/%s' to '%s://%s'"
                              % (parent.name, name, link_obj.filename, link_obj.path))
        else:
            msg = 'cannot create external link to %s' % path
            raise ValueError(msg)
        parent[name] = link_obj
        self.__set_written(builder)
        return link_obj

    @docval({'name': 'parent', 'type': Group, 'doc': 'the parent HDF5 object'},  # noqa: C901
            {'name': 'builder', 'type': DatasetBuilder, 'doc': 'the DatasetBuilder to write'},
            {'name': 'link_data', 'type': bool,
             'doc': 'If not specified otherwise link (True) or copy (False) HDF5 Datasets', 'default': True},
            {'name': 'exhaust_dci', 'type': bool,
             'doc': 'exhaust DataChunkIterators one at a time. If False, exhaust them concurrently',
             'default': True},
            {'name': 'export_source', 'type': str,
             'doc': 'The source of the builders when exporting', 'default': None},
            returns='the Dataset that was created', rtype=Dataset)
    def write_dataset(self, **kwargs):  # noqa: C901
        """ Write a dataset to HDF5

        The function uses other dataset-dependent write functions, e.g,
        `__scalar_fill__`, `__list_fill__`, and `__setup_chunked_dset__` to write the data.
        """
        parent, builder = popargs('parent', 'builder', kwargs)
        link_data, exhaust_dci, export_source = getargs('link_data', 'exhaust_dci', 'export_source', kwargs)
        self.logger.debug("Writing DatasetBuilder '%s' to parent group '%s'" % (builder.name, parent.name))
        if self.get_written(builder):
            self.logger.debug("    DatasetBuilder '%s' is already written" % builder.name)
            return None
        name = builder.name
        data = builder.data
        options = dict()   # dict with additional
        if isinstance(data, H5DataIO):
            options['io_settings'] = data.io_settings
            link_data = data.link_data
            data = data.data
        else:
            options['io_settings'] = {}
        attributes = builder.attributes
        options['dtype'] = builder.dtype
        dset = None
        link = None

        # The user provided an existing h5py dataset as input and asked to create a link to the dataset
        if isinstance(data, Dataset):
            data_filename = os.path.abspath(data.file.filename)
            if link_data:
                if export_source is None:  # not exporting
                    parent_filename = os.path.abspath(parent.file.filename)
                    if data_filename != parent_filename:  # create external link to data
                        relative_path = os.path.relpath(data_filename, os.path.dirname(parent_filename))
                        link = ExternalLink(relative_path, data.name)
                        self.logger.debug("    Creating ExternalLink '%s/%s' to '%s://%s'"
                                          % (parent.name, name, link.filename, link.path))
                    else:  # create soft link to dataset already in this file -- possible if mode == 'r+'
                        link = SoftLink(data.name)
                        self.logger.debug("    Creating SoftLink '%s/%s' to '%s'"
                                          % (parent.name, name, link.path))
                    parent[name] = link
                else:  # exporting
                    export_source = os.path.abspath(export_source)
                    parent_filename = os.path.abspath(parent.file.filename)
                    if data_filename != export_source:  # dataset is in different file than export source
                        # possible if user adds a link to a dataset in a different file after reading export source
                        # to memory
                        relative_path = os.path.relpath(data_filename, os.path.dirname(parent_filename))
                        link = ExternalLink(relative_path, data.name)
                        self.logger.debug("    Creating ExternalLink '%s/%s' to '%s://%s'"
                                          % (parent.name, name, link.filename, link.path))
                        parent[name] = link
                    elif parent.name != data.parent.name:  # dataset is in export source and has different path
                        # so create a soft link to the dataset in this file
                        # possible if user adds a link to a dataset in export source after reading to memory
                        link = SoftLink(data.name)
                        self.logger.debug("    Creating SoftLink '%s/%s' to '%s'"
                                          % (parent.name, name, link.path))
                        parent[name] = link
                    else:  # dataset is in export source and has same path as the builder, so copy the dataset
                        self.logger.debug("    Copying data from '%s://%s' to '%s/%s'"
                                          % (data.file.filename, data.name, parent.name, name))
                        parent.copy(source=data,
                                    dest=parent,
                                    name=name,
                                    expand_soft=False,
                                    expand_external=False,
                                    expand_refs=False,
                                    without_attrs=True)
                        dset = parent[name]
            else:
                # TODO add option for case where there are multiple links to the same dataset within a file:
                # instead of copying the dset N times, copy it once and create soft links to it within the file
                self.logger.debug("    Copying data from '%s://%s' to '%s/%s'"
                                  % (data.file.filename, data.name, parent.name, name))
                parent.copy(source=data,
                            dest=parent,
                            name=name,
                            expand_soft=False,
                            expand_external=False,
                            expand_refs=False,
                            without_attrs=True)
                dset = parent[name]

        #  Write a compound dataset, i.e, a dataset with compound data type
        elif isinstance(options['dtype'], list):
            # do some stuff to figure out what data is a reference
            refs = list()
            for i, dts in enumerate(options['dtype']):
                if self.__is_ref(dts):
                    refs.append(i)
            # If one ore more of the parts of the compound data type are references then we need to deal with those
            if len(refs) > 0:
                try:
                    _dtype = self.__resolve_dtype__(options['dtype'], data)
                except Exception as exc:
                    msg = 'cannot add %s to %s - could not determine type' % (name, parent.name)
                    raise Exception(msg) from exc
                dset = parent.require_dataset(name, shape=(len(data),), dtype=_dtype, **options['io_settings'])
                self.__set_written(builder)
                self.logger.debug("Queueing reference resolution and set attribute on dataset '%s' containing "
                                  "object references. attributes: %s"
                                  % (name, list(attributes.keys())))

                @self.__queue_ref
                def _filler():
                    self.logger.debug("Resolving object references and setting attribute on dataset '%s' "
                                      "containing attributes: %s"
                                      % (name, list(attributes.keys())))
                    ret = list()
                    for item in data:
                        new_item = list(item)
                        for i in refs:
                            new_item[i] = self.__get_ref(item[i])
                        ret.append(tuple(new_item))
                    dset = parent[name]
                    dset[:] = ret
                    self.set_attributes(dset, attributes)

                return
            # If the compound data type contains only regular data (i.e., no references) then we can write it as usual
            else:
                dset = self.__list_fill__(parent, name, data, options)
        # Write a dataset containing references, i.e., a region or object reference.
        # NOTE: we can ignore options['io_settings'] for scalar data
        elif self.__is_ref(options['dtype']):
            _dtype = self.__dtypes.get(options['dtype'])
            # Write a scalar data region reference dataset
            if isinstance(data, RegionBuilder):
                dset = parent.require_dataset(name, shape=(), dtype=_dtype)
                self.__set_written(builder)
                self.logger.debug("Queueing reference resolution and set attribute on dataset '%s' containing a "
                                  "region reference. attributes: %s"
                                  % (name, list(attributes.keys())))

                @self.__queue_ref
                def _filler():
                    self.logger.debug("Resolving region reference and setting attribute on dataset '%s' "
                                      "containing attributes: %s"
                                      % (name, list(attributes.keys())))
                    ref = self.__get_ref(data.builder, data.region)
                    dset = parent[name]
                    dset[()] = ref
                    self.set_attributes(dset, attributes)
            # Write a scalar object reference dataset
            elif isinstance(data, ReferenceBuilder):
                dset = parent.require_dataset(name, dtype=_dtype, shape=())
                self.__set_written(builder)
                self.logger.debug("Queueing reference resolution and set attribute on dataset '%s' containing an "
                                  "object reference. attributes: %s"
                                  % (name, list(attributes.keys())))

                @self.__queue_ref
                def _filler():
                    self.logger.debug("Resolving object reference and setting attribute on dataset '%s' "
                                      "containing attributes: %s"
                                      % (name, list(attributes.keys())))
                    ref = self.__get_ref(data.builder)
                    dset = parent[name]
                    dset[()] = ref
                    self.set_attributes(dset, attributes)
            # Write an array dataset of references
            else:
                # Write a array of region references
                if options['dtype'] == 'region':
                    dset = parent.require_dataset(name, dtype=_dtype, shape=(len(data),), **options['io_settings'])
                    self.__set_written(builder)
                    self.logger.debug("Queueing reference resolution and set attribute on dataset '%s' containing "
                                      "region references. attributes: %s"
                                      % (name, list(attributes.keys())))

                    @self.__queue_ref
                    def _filler():
                        self.logger.debug("Resolving region references and setting attribute on dataset '%s' "
                                          "containing attributes: %s"
                                          % (name, list(attributes.keys())))
                        refs = list()
                        for item in data:
                            refs.append(self.__get_ref(item.builder, item.region))
                        dset = parent[name]
                        dset[()] = refs
                        self.set_attributes(dset, attributes)
                # Write array of object references
                else:
                    dset = parent.require_dataset(name, shape=(len(data),), dtype=_dtype, **options['io_settings'])
                    self.__set_written(builder)
                    self.logger.debug("Queueing reference resolution and set attribute on dataset '%s' containing "
                                      "object references. attributes: %s"
                                      % (name, list(attributes.keys())))

                    @self.__queue_ref
                    def _filler():
                        self.logger.debug("Resolving object references and setting attribute on dataset '%s' "
                                          "containing attributes: %s"
                                          % (name, list(attributes.keys())))
                        refs = list()
                        for item in data:
                            refs.append(self.__get_ref(item))
                        dset = parent[name]
                        dset[()] = refs
                        self.set_attributes(dset, attributes)
            return
        # write a "regular" dataset
        else:
            # Write a scalar dataset containing a single string
            if isinstance(data, (str, bytes)):
                dset = self.__scalar_fill__(parent, name, data, options)
            # Iterative write of a data chunk iterator
            elif isinstance(data, AbstractDataChunkIterator):
                dset = self.__setup_chunked_dset__(parent, name, data, options)
                self.__dci_queue.append((dset, data))
            # Write a regular in memory array (e.g., numpy array, list etc.)
            elif hasattr(data, '__len__'):
                dset = self.__list_fill__(parent, name, data, options)
            # Write a regular scalar dataset
            else:
                dset = self.__scalar_fill__(parent, name, data, options)
        # Create the attributes on the dataset only if we are the primary and not just a Soft/External link
        if link is None:
            self.set_attributes(dset, attributes)
        # Validate the attributes on the linked dataset
        elif len(attributes) > 0:
            pass
        self.__set_written(builder)
        if exhaust_dci:
            self.__exhaust_dcis()

    @classmethod
    def __scalar_fill__(cls, parent, name, data, options=None):
        dtype = None
        io_settings = {}
        if options is not None:
            dtype = options.get('dtype')
            io_settings = options.get('io_settings')
        if not isinstance(dtype, type):
            try:
                dtype = cls.__resolve_dtype__(dtype, data)
            except Exception as exc:
                msg = 'cannot add %s to %s - could not determine type' % (name, parent.name)
                raise Exception(msg) from exc
        try:
            dset = parent.create_dataset(name, data=data, shape=None, dtype=dtype, **io_settings)
        except Exception as exc:
            msg = "Could not create scalar dataset %s in %s" % (name, parent.name)
            raise Exception(msg) from exc
        return dset

    @classmethod
    def __setup_chunked_dset__(cls, parent, name, data, options=None):
        """
        Setup a dataset for writing to one-chunk-at-a-time based on the given DataChunkIterator

        :param parent: The parent object to which the dataset should be added
        :type parent: h5py.Group, h5py.File
        :param name: The name of the dataset
        :type name: str
        :param data: The data to be written.
        :type data: DataChunkIterator
        :param options: Dict with options for creating a dataset. available options are 'dtype' and 'io_settings'
        :type options: dict

        """
        io_settings = {}
        if options is not None:
            if 'io_settings' in options:
                io_settings = options.get('io_settings')
        # Define the chunking options if the user has not set them explicitly. We need chunking for the iterative write.
        if 'chunks' not in io_settings:
            recommended_chunks = data.recommended_chunk_shape()
            io_settings['chunks'] = True if recommended_chunks is None else recommended_chunks
        # Define the shape of the data if not provided by the user
        if 'shape' not in io_settings:
            io_settings['shape'] = data.recommended_data_shape()
        # Define the maxshape of the data if not provided by the user
        if 'maxshape' not in io_settings:
            io_settings['maxshape'] = data.maxshape
        if 'dtype' not in io_settings:
            if (options is not None) and ('dtype' in options):
                io_settings['dtype'] = options['dtype']
            else:
                io_settings['dtype'] = data.dtype
            if isinstance(io_settings['dtype'], str):
                # map to real dtype if we were given a string
                io_settings['dtype'] = cls.__dtypes.get(io_settings['dtype'])
        try:
            dset = parent.create_dataset(name, **io_settings)
        except Exception as exc:
            raise Exception("Could not create dataset %s in %s" % (name, parent.name)) from exc
        return dset

    @classmethod
    def __write_chunk__(cls, dset, data):
        """
        Read a chunk from the given DataChunkIterator and write it to the given Dataset

        :param dset: The Dataset to write to
        :type dset: Dataset
        :param data: The DataChunkIterator to read from
        :type data: DataChunkIterator
        :return: True of a chunk was written, False otherwise
        :rtype: bool

        """
        try:
            chunk_i = next(data)
        except StopIteration:
            return False
        if isinstance(chunk_i.selection, tuple):
            # Determine the minimum array dimensions to fit the chunk selection
            max_bounds = tuple([x.stop or 0 if isinstance(x, slice) else x+1 for x in chunk_i.selection])
        elif isinstance(chunk_i.selection, int):
            max_bounds = (chunk_i.selection+1, )
        elif isinstance(chunk_i.selection, slice):
            max_bounds = (chunk_i.selection.stop or 0, )
        else:
            msg = ("Chunk selection %s must be a single int, single slice, or tuple of slices "
                   "and/or integers") % str(chunk_i.selection)
            raise TypeError(msg)

        # Expand the dataset if needed
        dset.id.extend(max_bounds)
        # Write the data
        dset[chunk_i.selection] = chunk_i.data

        return True

    @classmethod
    def __chunked_iter_fill__(cls, parent, name, data, options=None):
        """
        Write data to a dataset one-chunk-at-a-time based on the given DataChunkIterator

        :param parent: The parent object to which the dataset should be added
        :type parent: h5py.Group, h5py.File
        :param name: The name of the dataset
        :type name: str
        :param data: The data to be written.
        :type data: DataChunkIterator
        :param options: Dict with options for creating a dataset. available options are 'dtype' and 'io_settings'
        :type options: dict

        """
        dset = cls.__setup_chunked_dset__(parent, name, data, options=options)
        read = True
        while read:
            read = cls.__write_chunk__(dset, data)
        return dset

    @classmethod
    def __list_fill__(cls, parent, name, data, options=None):
        # define the io settings and data type if necessary
        io_settings = {}
        dtype = None
        if options is not None:
            dtype = options.get('dtype')
            io_settings = options.get('io_settings')
        if not isinstance(dtype, type):
            try:
                dtype = cls.__resolve_dtype__(dtype, data)
            except Exception as exc:
                msg = 'cannot add %s to %s - could not determine type' % (name, parent.name)
                raise Exception(msg) from exc
        # define the data shape
        if 'shape' in io_settings:
            data_shape = io_settings.pop('shape')
        elif hasattr(data, 'shape'):
            data_shape = data.shape
        elif isinstance(dtype, np.dtype):
            data_shape = (len(data),)
        else:
            data_shape = get_data_shape(data)
        # Create the dataset
        try:
            dset = parent.create_dataset(name, shape=data_shape, dtype=dtype, **io_settings)
        except Exception as exc:
            msg = "Could not create dataset %s in %s with shape %s, dtype %s, and iosettings %s. %s" % \
                  (name, parent.name, str(data_shape), str(dtype), str(io_settings), str(exc))
            raise Exception(msg) from exc
        # Write the data
        if len(data) > dset.shape[0]:
            new_shape = list(dset.shape)
            new_shape[0] = len(data)
            dset.resize(new_shape)
        try:
            dset[:] = data
        except Exception as e:
            raise e
        return dset

    @docval({'name': 'container', 'type': (Builder, Container, ReferenceBuilder), 'doc': 'the object to reference',
             'default': None},
            {'name': 'region', 'type': (slice, list, tuple), 'doc': 'the region reference indexing object',
             'default': None},
            returns='the reference', rtype=Reference)
    def __get_ref(self, **kwargs):
        container, region = getargs('container', 'region', kwargs)
        if container is None:
            return None
        if isinstance(container, Builder):
            self.logger.debug("Getting reference for %s '%s'" % (container.__class__.__name__, container.name))
            if isinstance(container, LinkBuilder):
                builder = container.target_builder
            else:
                builder = container
        elif isinstance(container, ReferenceBuilder):
            self.logger.debug("Getting reference for %s '%s'" % (container.__class__.__name__, container.builder.name))
            builder = container.builder
        else:
            self.logger.debug("Getting reference for %s '%s'" % (container.__class__.__name__, container.name))
            builder = self.manager.build(container)
        path = self.__get_path(builder)
        self.logger.debug("Getting reference at path '%s'" % path)
        if isinstance(container, RegionBuilder):
            region = container.region
        if region is not None:
            dset = self.__file[path]
            if not isinstance(dset, Dataset):
                raise ValueError('cannot create region reference without Dataset')
            return self.__file[path].regionref[region]
        else:
            return self.__file[path].ref

    def __is_ref(self, dtype):
        if isinstance(dtype, DtypeSpec):
            return self.__is_ref(dtype.dtype)
        if isinstance(dtype, RefSpec):
            return True
        if isinstance(dtype, dict):  # may be dict from reading a compound dataset
            return self.__is_ref(dtype['dtype'])
        if isinstance(dtype, str):
            return dtype == DatasetBuilder.OBJECT_REF_TYPE or dtype == DatasetBuilder.REGION_REF_TYPE
        return False

    def __queue_ref(self, func):
        '''Set aside filling dset with references

        dest[sl] = func()

        Args:
           dset: the h5py.Dataset that the references need to be added to
           sl: the np.s_ (slice) object for indexing into dset
           func: a function to call to return the chunk of data, with
                 references filled in
        '''
        # TODO: come up with more intelligent way of
        # queueing reference resolution, based on reference
        # dependency
        self.__ref_queue.append(func)

    def __rec_get_ref(self, ref_list):
        ret = list()
        for elem in ref_list:
            if isinstance(elem, (list, tuple)):
                ret.append(self.__rec_get_ref(elem))
            elif isinstance(elem, (Builder, Container)):
                ret.append(self.__get_ref(elem))
            else:
                ret.append(elem)
        return ret

    @property
    def mode(self):
        """
        Return the HDF5 file mode. One of ("w", "r", "r+", "a", "w-", "x").
        """
        return self.__mode

    @classmethod
    @docval(*get_docval(H5DataIO.__init__))
    def set_dataio(cls, **kwargs):
        """
        Wrap the given Data object with an H5DataIO.

        This method is provided merely for convenience. It is the equivalent
        of the following:

        ```
        from hdmf.backends.hdf5 import H5DataIO
        data = ...
        data = H5DataIO(data)
        ```
        """
        cargs, ckwargs = fmt_docval_args(H5DataIO.__init__, kwargs)
        return H5DataIO(*cargs, **ckwargs)<|MERGE_RESOLUTION|>--- conflicted
+++ resolved
@@ -803,16 +803,7 @@
         "utf8": H5_TEXT,
         "utf-8": H5_TEXT,
         "ascii": H5_BINARY,
-<<<<<<< HEAD
-        "str": H5_BINARY,
-        "isodatetime": H5_TEXT,
-        "uint": np.uint32,
-        "uint32": np.uint32,
-        "uint16": np.uint16,
-        "uint8": np.uint8,
-=======
         "bytes": H5_BINARY,
->>>>>>> 72974602
         "ref": H5_REF,
         "reference": H5_REF,
         "object": H5_REF,
