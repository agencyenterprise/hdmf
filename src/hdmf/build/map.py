--- conflicted
+++ resolved
@@ -1410,13 +1410,8 @@
                 if not spec.is_inherited_spec(field_spec):
                     fields[k] = field_spec
             d = self.__get_cls_dict(parent_cls, fields)
-<<<<<<< HEAD
-            if '__clsconf__' in d:
+            if any(hasattr(field_spec, 'quantity') and field_spec.quantity in ('*', '+') for field in addl_fields):
                 bases = tuple(list(bases) + [MultiContainerInterface])
-=======
-            if any(hasattr(field_spec, 'quantity') and field_spec.quantity in ('*', '+') for field in addl_fields):
-                bases = tuple(list(bases) + ['MultiContainerInterface'])
->>>>>>> 30697b67
             cls = ExtenderMeta(str(name), bases, d)
             self.register_container_type(namespace, data_type, cls)
         return cls
