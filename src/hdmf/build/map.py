--- conflicted
+++ resolved
@@ -266,988 +266,7 @@
         return self.__type_map.get_builder_dt(builder)
 
 
-<<<<<<< HEAD
-_const_arg = '__constructor_arg'
-
-
-@docval({'name': 'name', 'type': str, 'doc': 'the name of the constructor argument'},
-        is_method=False)
-def _constructor_arg(**kwargs):
-    '''Decorator to override the default mapping scheme for a given constructor argument.
-
-    Decorate ObjectMapper methods with this function when extending ObjectMapper to override the default
-    scheme for mapping between AbstractContainer and Builder objects. The decorated method should accept as its
-    first argument the Builder object that is being mapped. The method should return the value to be passed
-    to the target AbstractContainer class constructor argument given by *name*.
-    '''
-    name = getargs('name', kwargs)
-
-    def _dec(func):
-        setattr(func, _const_arg, name)
-        return func
-    return _dec
-
-
-_obj_attr = '__object_attr'
-
-
-@docval({'name': 'name', 'type': str, 'doc': 'the name of the constructor argument'},
-        is_method=False)
-def _object_attr(**kwargs):
-    '''Decorator to override the default mapping scheme for a given object attribute.
-
-    Decorate ObjectMapper methods with this function when extending ObjectMapper to override the default
-    scheme for mapping between AbstractContainer and Builder objects. The decorated method should accept as its
-    first argument the AbstractContainer object that is being mapped. The method should return the child Builder
-    object (or scalar if the object attribute corresponds to an AttributeSpec) that represents the
-    attribute given by *name*.
-    '''
-    name = getargs('name', kwargs)
-
-    def _dec(func):
-        setattr(func, _obj_attr, name)
-        return func
-    return _dec
-
-
-def _unicode(s):
-    """
-    A helper function for converting to Unicode
-    """
-    if isinstance(s, text_type):
-        return s
-    elif isinstance(s, binary_type):
-        return s.decode('utf-8')
-    else:
-        raise ValueError("Expected unicode or ascii string, got %s" % type(s))
-
-
-def _ascii(s):
-    """
-    A helper function for converting to ASCII
-    """
-    if isinstance(s, text_type):
-        return s.encode('ascii', 'backslashreplace')
-    elif isinstance(s, binary_type):
-        return s
-    else:
-        raise ValueError("Expected unicode or ascii string, got %s" % type(s))
-
-
-class ObjectMapper(with_metaclass(ExtenderMeta, object)):
-    '''A class for mapping between Spec objects and AbstractContainer attributes
-
-    '''
-
-    __dtypes = {
-        "float": np.float32,
-        "float32": np.float32,
-        "double": np.float64,
-        "float64": np.float64,
-        "long": np.int64,
-        "int64": np.int64,
-        "uint64": np.uint64,
-        "int": np.int32,
-        "int32": np.int32,
-        "int16": np.int16,
-        "int8": np.int8,
-        "bool": np.bool_,
-        "text": _unicode,
-        "text": _unicode,
-        "utf": _unicode,
-        "utf8": _unicode,
-        "utf-8": _unicode,
-        "ascii": _ascii,
-        "str": _ascii,
-        "isodatetime": _ascii,
-        "uint32": np.uint32,
-        "uint16": np.uint16,
-        "uint8": np.uint8,
-        "uint": np.uint32
-    }
-
-    __no_convert = set()
-
-    @classmethod
-    def __resolve_dtype(cls, given, specified):
-        """
-        Determine the dtype to use from the dtype of the given value and the specified dtype.
-        This amounts to determining the greater precision of the two arguments, but also
-        checks to make sure the same base dtype is being used.
-        """
-        if specified is _unicode or specified is _ascii:
-            return specified
-        g = np.dtype(given)
-        s = np.dtype(specified)
-        if g.itemsize <= s.itemsize:
-            return s.type
-        else:
-            if g.name[:3] != s.name[:3]:    # different types
-                if s.itemsize < 8:
-                    msg = "expected %s, received %s - must supply %s or higher precision" % (s.name, g.name, s.name)
-                else:
-                    msg = "expected %s, received %s - must supply %s" % (s.name, g.name, s.name)
-                raise ValueError(msg)
-            else:
-                return g.type
-
-    @classmethod
-    def no_convert(cls, obj_type):
-        """
-        Specify an object type that ObjectMappers should not convert.
-        """
-        cls.__no_convert.add(obj_type)
-
-    @classmethod
-    def convert_dtype(cls, spec, value):
-        """
-        Convert values to the specified dtype. For example, if a literal int
-        is passed in to a field that is specified as a unsigned integer, this function
-        will convert the Python int to a numpy unsigned int.
-
-        :return: The function returns a tuple consisting of 1) the value, and 2) the data type.
-                 The value is returned as the function may convert the input value to comply
-                 with the dtype specified in the schema.
-        """
-        ret, ret_dtype = cls.__check_edgecases(spec, value)
-        if ret is not None or ret_dtype is not None:
-            return ret, ret_dtype
-        spec_dtype = cls.__dtypes[spec.dtype]
-        if isinstance(value, np.ndarray):
-            if spec_dtype is _unicode:
-                ret = value.astype('U')
-                ret_dtype = "utf8"
-            elif spec_dtype is _ascii:
-                ret = value.astype('S')
-                ret_dtype = "ascii"
-            else:
-                dtype_func = cls.__resolve_dtype(value.dtype, spec_dtype)
-                ret = np.asarray(value).astype(dtype_func)
-                ret_dtype = ret.dtype.type
-        elif isinstance(value, (tuple, list)):
-            if len(value) == 0:
-                return value, spec_dtype
-            ret = list()
-            for elem in value:
-                tmp, tmp_dtype = cls.convert_dtype(spec, elem)
-                ret.append(tmp)
-            ret = type(value)(ret)
-            ret_dtype = tmp_dtype
-        elif isinstance(value, AbstractDataChunkIterator):
-            ret = value
-            if spec_dtype is _unicode:
-                ret_dtype = "utf8"
-            elif spec_dtype is _ascii:
-                ret_dtype = "ascii"
-            else:
-                ret_dtype = cls.__resolve_dtype(value.dtype, spec_dtype)
-        else:
-            if spec_dtype in (_unicode, _ascii):
-                ret_dtype = 'ascii'
-                if spec_dtype == _unicode:
-                    ret_dtype = 'utf8'
-                ret = spec_dtype(value)
-            else:
-                dtype_func = cls.__resolve_dtype(type(value), spec_dtype)
-                ret = dtype_func(value)
-                ret_dtype = type(ret)
-        return ret, ret_dtype
-
-    @classmethod
-    def __check_edgecases(cls, spec, value):
-        """
-        Check edge cases in converting data to a dtype
-        """
-        if value is None:
-            dt = spec.dtype
-            if isinstance(dt, RefSpec):
-                dt = dt.reftype
-            return None, dt
-        if isinstance(spec.dtype, list):
-            # compound dtype - Since the I/O layer needs to determine how to handle these,
-            # return the list of DtypeSpecs
-            return value, spec.dtype
-        if isinstance(value, DataIO):
-            return value, cls.convert_dtype(spec, value.data)[1]
-        if spec.dtype is None or spec.dtype == 'numeric' or type(value) in cls.__no_convert:
-            # infer type from value
-            if hasattr(value, 'dtype'):  # covers numpy types, AbstractDataChunkIterator
-                return value, value.dtype.type
-            if isinstance(value, (list, tuple)):
-                if len(value) == 0:
-                    msg = "cannot infer dtype of empty list or tuple. Please use numpy array with specified dtype."
-                    raise ValueError(msg)
-                return value, cls.__check_edgecases(spec, value[0])[1]  # infer dtype from first element
-            ret_dtype = type(value)
-            if ret_dtype is str:
-                ret_dtype = 'utf8'
-            elif ret_dtype is bytes:
-                ret_dtype = 'ascii'
-            return value, ret_dtype
-        if isinstance(spec.dtype, RefSpec):
-            if not isinstance(value, ReferenceBuilder):
-                msg = "got RefSpec for value of type %s" % type(value)
-                raise ValueError(msg)
-            return value, spec.dtype
-        if spec.dtype is not None and spec.dtype not in cls.__dtypes:
-            msg = "unrecognized dtype: %s -- cannot convert value" % spec.dtype
-            raise ValueError(msg)
-        return None, None
-
-    _const_arg = '__constructor_arg'
-
-    @staticmethod
-    @docval({'name': 'name', 'type': str, 'doc': 'the name of the constructor argument'},
-            is_method=False)
-    def constructor_arg(**kwargs):
-        '''Decorator to override the default mapping scheme for a given constructor argument.
-
-        Decorate ObjectMapper methods with this function when extending ObjectMapper to override the default
-        scheme for mapping between AbstractContainer and Builder objects. The decorated method should accept as its
-        first argument the Builder object that is being mapped. The method should return the value to be passed
-        to the target AbstractContainer class constructor argument given by *name*.
-        '''
-        name = getargs('name', kwargs)
-        return _constructor_arg(name)
-
-    _obj_attr = '__object_attr'
-
-    @staticmethod
-    @docval({'name': 'name', 'type': str, 'doc': 'the name of the constructor argument'},
-            is_method=False)
-    def object_attr(**kwargs):
-        '''Decorator to override the default mapping scheme for a given object attribute.
-
-        Decorate ObjectMapper methods with this function when extending ObjectMapper to override the default
-        scheme for mapping between AbstractContainer and Builder objects. The decorated method should accept as its
-        first argument the AbstractContainer object that is being mapped. The method should return the child Builder
-        object (or scalar if the object attribute corresponds to an AttributeSpec) that represents the
-        attribute given by *name*.
-        '''
-        name = getargs('name', kwargs)
-        return _object_attr(name)
-
-    @staticmethod
-    def __is_attr(attr_val):
-        return hasattr(attr_val, _obj_attr)
-
-    @staticmethod
-    def __get_obj_attr(attr_val):
-        return getattr(attr_val, _obj_attr)
-
-    @staticmethod
-    def __is_constructor_arg(attr_val):
-        return hasattr(attr_val, _const_arg)
-
-    @staticmethod
-    def __get_cargname(attr_val):
-        return getattr(attr_val, _const_arg)
-
-    @ExtenderMeta.post_init
-    def __gather_procedures(cls, name, bases, classdict):
-        if hasattr(cls, 'constructor_args'):
-            cls.constructor_args = copy(cls.constructor_args)
-        else:
-            cls.constructor_args = dict()
-        if hasattr(cls, 'obj_attrs'):
-            cls.obj_attrs = copy(cls.obj_attrs)
-        else:
-            cls.obj_attrs = dict()
-        for name, func in cls.__dict__.items():
-            if cls.__is_constructor_arg(func):
-                cls.constructor_args[cls.__get_cargname(func)] = getattr(cls, name)
-            elif cls.__is_attr(func):
-                cls.obj_attrs[cls.__get_obj_attr(func)] = getattr(cls, name)
-
-    @docval({'name': 'spec', 'type': (DatasetSpec, GroupSpec),
-             'doc': 'The specification for mapping objects to builders'})
-    def __init__(self, **kwargs):
-        """ Create a map from AbstractContainer attributes to specifications """
-        spec = getargs('spec', kwargs)
-        self.__spec = spec
-        self.__data_type_key = spec.type_key()
-        self.__spec2attr = dict()
-        self.__attr2spec = dict()
-        self.__spec2carg = dict()
-        self.__carg2spec = dict()
-        self.__map_spec(spec)
-
-    @property
-    def spec(self):
-        ''' the Spec used in this ObjectMapper '''
-        return self.__spec
-
-    @_constructor_arg('name')
-    def get_container_name(self, *args):
-        builder = args[0]
-        return builder.name
-
-    @classmethod
-    @docval({'name': 'spec', 'type': Spec, 'doc': 'the specification to get the name for'})
-    def convert_dt_name(cls, **kwargs):
-        '''Get the attribute name corresponding to a specification'''
-        spec = getargs('spec', kwargs)
-        if spec.data_type_def is not None:
-            name = spec.data_type_def
-        elif spec.data_type_inc is not None:
-            name = spec.data_type_inc
-        else:
-            raise ValueError('found spec without name or data_type')
-        s1 = re.sub('(.)([A-Z][a-z]+)', r'\1_\2', name)
-        name = re.sub('([a-z0-9])([A-Z])', r'\1_\2', s1).lower()
-        if name[-1] != 's' and spec.is_many():
-            name += 's'
-        return name
-
-    @classmethod
-    def __get_fields(cls, name_stack, all_names, spec):
-        name = spec.name
-        if spec.name is None:
-            name = cls.convert_dt_name(spec)
-        name_stack.append(name)
-        name = '__'.join(name_stack)
-        all_names[name] = spec
-        if isinstance(spec, BaseStorageSpec):
-            if not (spec.data_type_def is None and spec.data_type_inc is None):
-                # don't get names for components in data_types
-                name_stack.pop()
-                return
-            for subspec in spec.attributes:
-                cls.__get_fields(name_stack, all_names, subspec)
-            if isinstance(spec, GroupSpec):
-                for subspec in spec.datasets:
-                    cls.__get_fields(name_stack, all_names, subspec)
-                for subspec in spec.groups:
-                    cls.__get_fields(name_stack, all_names, subspec)
-                for subspec in spec.links:
-                    cls.__get_fields(name_stack, all_names, subspec)
-        name_stack.pop()
-
-    @classmethod
-    @docval({'name': 'spec', 'type': Spec, 'doc': 'the specification to get the object attribute names for'})
-    def get_attr_names(cls, **kwargs):
-        '''Get the attribute names for each subspecification in a Spec'''
-        spec = getargs('spec', kwargs)
-        names = OrderedDict()
-        for subspec in spec.attributes:
-            cls.__get_fields(list(), names, subspec)
-        if isinstance(spec, GroupSpec):
-            for subspec in spec.groups:
-                cls.__get_fields(list(), names, subspec)
-            for subspec in spec.datasets:
-                cls.__get_fields(list(), names, subspec)
-            for subspec in spec.links:
-                cls.__get_fields(list(), names, subspec)
-        return names
-
-    def __map_spec(self, spec):
-        attr_names = self.get_attr_names(spec)
-        for k, v in attr_names.items():
-            self.map_spec(k, v)
-
-    @docval({"name": "attr_name", "type": str, "doc": "the name of the object to map"},
-            {"name": "spec", "type": Spec, "doc": "the spec to map the attribute to"})
-    def map_attr(self, **kwargs):
-        """ Map an attribute to spec. Use this to override default behavior """
-        attr_name, spec = getargs('attr_name', 'spec', kwargs)
-        self.__spec2attr[spec] = attr_name
-        self.__attr2spec[attr_name] = spec
-
-    @docval({"name": "attr_name", "type": str, "doc": "the name of the attribute"})
-    def get_attr_spec(self, **kwargs):
-        """ Return the Spec for a given attribute """
-        attr_name = getargs('attr_name', kwargs)
-        return self.__attr2spec.get(attr_name)
-
-    @docval({"name": "carg_name", "type": str, "doc": "the name of the constructor argument"})
-    def get_carg_spec(self, **kwargs):
-        """ Return the Spec for a given constructor argument """
-        carg_name = getargs('carg_name', kwargs)
-        return self.__carg2spec.get(carg_name)
-
-    @docval({"name": "const_arg", "type": str, "doc": "the name of the constructor argument to map"},
-            {"name": "spec", "type": Spec, "doc": "the spec to map the attribute to"})
-    def map_const_arg(self, **kwargs):
-        """ Map an attribute to spec. Use this to override default behavior """
-        const_arg, spec = getargs('const_arg', 'spec', kwargs)
-        self.__spec2carg[spec] = const_arg
-        self.__carg2spec[const_arg] = spec
-
-    @docval({"name": "spec", "type": Spec, "doc": "the spec to map the attribute to"})
-    def unmap(self, **kwargs):
-        """ Removing any mapping for a specification. Use this to override default mapping """
-        spec = getargs('spec', kwargs)
-        self.__spec2attr.pop(spec, None)
-        self.__spec2carg.pop(spec, None)
-
-    @docval({"name": "attr_carg", "type": str, "doc": "the constructor argument/object attribute to map this spec to"},
-            {"name": "spec", "type": Spec, "doc": "the spec to map the attribute to"})
-    def map_spec(self, **kwargs):
-        """ Map the given specification to the construct argument and object attribute """
-        spec, attr_carg = getargs('spec', 'attr_carg', kwargs)
-        self.map_const_arg(attr_carg, spec)
-        self.map_attr(attr_carg, spec)
-
-    def __get_override_carg(self, *args):
-        name = args[0]
-        remaining_args = tuple(args[1:])
-        if name in self.constructor_args:
-            func = self.constructor_args[name]
-            return func(self, *remaining_args)
-        return None
-
-    def __get_override_attr(self, name, container, manager):
-        if name in self.obj_attrs:
-            func = self.obj_attrs[name]
-            return func(self, container, manager)
-        return None
-
-    @docval({"name": "spec", "type": Spec, "doc": "the spec to get the attribute for"},
-            returns='the attribute name', rtype=str)
-    def get_attribute(self, **kwargs):
-        ''' Get the object attribute name for the given Spec '''
-        spec = getargs('spec', kwargs)
-        val = self.__spec2attr.get(spec, None)
-        return val
-
-    @docval({"name": "spec", "type": Spec, "doc": "the spec to get the attribute value for"},
-            {"name": "container", "type": AbstractContainer, "doc": "the container to get the attribute value from"},
-            {"name": "manager", "type": BuildManager, "doc": "the BuildManager used for managing this build"},
-            returns='the value of the attribute')
-    def get_attr_value(self, **kwargs):
-        ''' Get the value of the attribute corresponding to this spec from the given container '''
-        spec, container, manager = getargs('spec', 'container', 'manager', kwargs)
-        attr_name = self.get_attribute(spec)
-        if attr_name is None:
-            return None
-        attr_val = self.__get_override_attr(attr_name, container, manager)
-        if attr_val is None:
-            try:
-                attr_val = getattr(container, attr_name)
-            except AttributeError:
-                # raise error if an expected attribute (based on the spec) does not exist on a Container object
-                msg = "Container '%s' (%s) does not have attribute '%s'" % (container.name, type(container), attr_name)
-                raise Exception(msg)
-            if attr_val is not None:
-                attr_val = self.__convert_value(attr_val, spec)
-            # else: attr_val is an attribute on the Container and its value is None
-        return attr_val
-
-    def __convert_value(self, value, spec):
-        """
-        Convert string types to the specified dtype
-        """
-        ret = value
-        if isinstance(spec, AttributeSpec):
-            if 'text' in spec.dtype:
-                if spec.shape is not None or spec.dims is not None:
-                    ret = list(map(text_type, value))
-                else:
-                    ret = text_type(value)
-        elif isinstance(spec, DatasetSpec):
-            # TODO: make sure we can handle specs with data_type_inc set
-            if spec.data_type_inc is not None:
-                ret = value
-            else:
-                if spec.dtype is not None:
-                    string_type = None
-                    if 'text' in spec.dtype:
-                        string_type = text_type
-                    elif 'ascii' in spec.dtype:
-                        string_type = binary_type
-                    elif 'isodatetime' in spec.dtype:
-                        string_type = datetime.isoformat
-                    if string_type is not None:
-                        if spec.shape is not None or spec.dims is not None:
-                            ret = list(map(string_type, value))
-                        else:
-                            ret = string_type(value)
-                        # copy over any I/O parameters if they were specified
-                        if isinstance(value, DataIO):
-                            params = value.get_io_params()
-                            params['data'] = ret
-                            ret = value.__class__(**params)
-        return ret
-
-    @docval({"name": "spec", "type": Spec, "doc": "the spec to get the constructor argument for"},
-            returns="the name of the constructor argument", rtype=str)
-    def get_const_arg(self, **kwargs):
-        ''' Get the constructor argument for the given Spec '''
-        spec = getargs('spec', kwargs)
-        return self.__spec2carg.get(spec, None)
-
-    @docval({"name": "container", "type": AbstractContainer, "doc": "the container to convert to a Builder"},
-            {"name": "manager", "type": BuildManager, "doc": "the BuildManager to use for managing this build"},
-            {"name": "parent", "type": Builder, "doc": "the parent of the resulting Builder", 'default': None},
-            {"name": "source", "type": str,
-             "doc": "the source of container being built i.e. file path", 'default': None},
-            {"name": "builder", "type": GroupBuilder, "doc": "the Builder to build on", 'default': None},
-            {"name": "spec_ext", "type": BaseStorageSpec, "doc": "a spec extension", 'default': None},
-            returns="the Builder representing the given AbstractContainer", rtype=Builder)
-    def build(self, **kwargs):
-        ''' Convert a AbstractContainer to a Builder representation '''
-        container, manager, parent, source = getargs('container', 'manager', 'parent', 'source', kwargs)
-        spec_ext = getargs('spec_ext', kwargs)
-        builder = getargs('builder', kwargs)
-        name = manager.get_builder_name(container)
-        if isinstance(self.__spec, GroupSpec):
-            if builder is None:
-                builder = GroupBuilder(name, parent=parent, source=source)
-            self.__add_datasets(builder, self.__spec.datasets, container, manager, source)
-            self.__add_groups(builder, self.__spec.groups, container, manager, source)
-            self.__add_links(builder, self.__spec.links, container, manager, source)
-        else:
-            if not isinstance(container, Data):
-                msg = "'container' must be of type Data with DatasetSpec"
-                raise ValueError(msg)
-            spec_dtype, spec_shape, spec = self.__check_dset_spec(self.spec, spec_ext)
-            if isinstance(spec_dtype, RefSpec):
-                # a dataset of references
-                bldr_data = self.__get_ref_builder(spec_dtype, spec_shape, container, manager)
-                builder = DatasetBuilder(name, bldr_data, parent=parent, source=source, dtype=spec_dtype.reftype)
-            elif isinstance(spec_dtype, list):
-                # a compound dataset
-                #
-                # check for any references in the compound dtype, and
-                # convert them if necessary
-                refs = [(i, subt) for i, subt in enumerate(spec_dtype) if isinstance(subt.dtype, RefSpec)]
-                bldr_data = copy(container.data)
-                bldr_data = list()
-                for i, row in enumerate(container.data):
-                    tmp = list(row)
-                    for j, subt in refs:
-                        tmp[j] = self.__get_ref_builder(subt.dtype, None, row[j], manager)
-                    bldr_data.append(tuple(tmp))
-                try:
-                    bldr_data, dtype = self.convert_dtype(spec, bldr_data)
-                except Exception as ex:
-                    msg = 'could not resolve dtype for %s \'%s\'' % (type(container).__name__, container.name)
-                    raise_from(Exception(msg), ex)
-                builder = DatasetBuilder(name, bldr_data, parent=parent, source=source, dtype=dtype)
-            else:
-                # a regular dtype
-                if spec_dtype is None and self.__is_reftype(container.data):
-                    # an unspecified dtype and we were given references
-                    bldr_data = list()
-                    for d in container.data:
-                        if d is None:
-                            bldr_data.append(None)
-                        else:
-                            bldr_data.append(ReferenceBuilder(manager.build(d)))
-                    builder = DatasetBuilder(name, bldr_data, parent=parent, source=source,
-                                             dtype='object')
-                else:
-                    # a dataset that has no references, pass the donversion off to
-                    # the convert_dtype method
-                    try:
-                        bldr_data, dtype = self.convert_dtype(spec, container.data)
-                    except Exception as ex:
-                        msg = 'could not resolve dtype for %s \'%s\'' % (type(container).__name__, container.name)
-                        raise_from(Exception(msg), ex)
-                    builder = DatasetBuilder(name, bldr_data, parent=parent, source=source, dtype=dtype)
-        self.__add_attributes(builder, self.__spec.attributes, container, manager, source)
-        return builder
-
-    def __check_dset_spec(self, orig, ext):
-        """
-        Check a dataset spec against a refining spec to see which dtype and shape should be used
-        """
-        dtype = orig.dtype
-        shape = orig.shape
-        spec = orig
-        if ext is not None:
-            if ext.dtype is not None:
-                dtype = ext.dtype
-            if ext.shape is not None:
-                shape = ext.shape
-            spec = ext
-        return dtype, shape, spec
-
-    def __is_reftype(self, data):
-        tmp = data
-        while hasattr(tmp, '__len__') and not isinstance(tmp, (AbstractContainer, text_type, binary_type)):
-            tmptmp = None
-            for t in tmp:
-                # In case of a numeric array stop the iteration at the first element to avoid long-running loop
-                if isinstance(t, (integer_types, float, complex, bool)):
-                    break
-                if hasattr(t, '__len__') and len(t) > 0 and \
-                   not isinstance(t, (AbstractContainer, text_type, binary_type)):
-                    tmptmp = tmp[0]
-                    break
-            if tmptmp is not None:
-                break
-            else:
-                if len(tmp) == 0:
-                    tmp = None
-                else:
-                    tmp = tmp[0]
-        if isinstance(tmp, AbstractContainer):
-            return True
-        else:
-            return False
-
-    def __get_ref_builder(self, dtype, shape, container, manager):
-        bldr_data = None
-        if dtype.is_region():
-            if shape is None:
-                if not isinstance(container, DataRegion):
-                    msg = "'container' must be of type DataRegion if spec represents region reference"
-                    raise ValueError(msg)
-                bldr_data = RegionBuilder(container.region, manager.build(container.data))
-            else:
-                bldr_data = list()
-                for d in container.data:
-                    bldr_data.append(RegionBuilder(d.slice, manager.build(d.target)))
-        else:
-            if isinstance(container, Data):
-                bldr_data = list()
-                if self.__is_reftype(container.data):
-                    for d in container.data:
-                        bldr_data.append(ReferenceBuilder(manager.build(d)))
-            else:
-                bldr_data = ReferenceBuilder(manager.build(container))
-        return bldr_data
-
-    def __is_null(self, item):
-        if item is None:
-            return True
-        else:
-            if any(isinstance(item, t) for t in (list, tuple, dict, set)):
-                return len(item) == 0
-        return False
-
-    def __add_attributes(self, builder, attributes, container, build_manager, source):
-        for spec in attributes:
-            if spec.value is not None:
-                attr_value = spec.value
-            else:
-                attr_value = self.get_attr_value(spec, container, build_manager)
-                if attr_value is None:
-                    attr_value = spec.default_value
-
-            attr_value = self.__check_ref_resolver(attr_value)
-            if isinstance(spec.dtype, RefSpec):
-                if not self.__is_reftype(attr_value):
-                    if attr_value is None:
-                        msg = "object of data_type %s not found on %s '%s'" % \
-                              (spec.dtype.target_type, type(container).__name__, container.name)
-                    else:
-                        msg = "invalid type for reference '%s' (%s) - "\
-                              "must be AbstractContainer" % (spec.name, type(attr_value))
-                    raise ValueError(msg)
-                target_builder = build_manager.build(attr_value, source=source)
-                attr_value = ReferenceBuilder(target_builder)
-            else:
-                if attr_value is not None:
-                    try:
-                        attr_value, attr_dtype = self.convert_dtype(spec, attr_value)
-                    except Exception as ex:
-                        msg = 'could not convert %s for %s %s' % (spec.name, type(container).__name__, container.name)
-                        raise_from(Exception(msg), ex)
-
-            # do not write empty or null valued objects
-            if attr_value is None:
-                if spec.required:
-                    msg = "attribute '%s' for '%s' (%s)"\
-                                  % (spec.name, builder.name, self.spec.data_type_def)
-                    warnings.warn(msg, MissingRequiredWarning)
-                continue
-
-            builder.set_attribute(spec.name, attr_value)
-
-    def __add_links(self, builder, links, container, build_manager, source):
-        for spec in links:
-            attr_value = self.get_attr_value(spec, container, build_manager)
-            if not attr_value:
-                continue
-            self.__add_containers(builder, spec, attr_value, build_manager, source, container)
-
-    def __add_datasets(self, builder, datasets, container, build_manager, source):
-        for spec in datasets:
-            attr_value = self.get_attr_value(spec, container, build_manager)
-            if attr_value is None:
-                continue
-            attr_value = self.__check_ref_resolver(attr_value)
-            if isinstance(attr_value, DataIO) and attr_value.data is None:
-                continue
-            if isinstance(attr_value, Builder):
-                builder.set_builder(attr_value)
-            elif spec.data_type_def is None and spec.data_type_inc is None:
-                if spec.name in builder.datasets:
-                    sub_builder = builder.datasets[spec.name]
-                else:
-                    try:
-                        data, dtype = self.convert_dtype(spec, attr_value)
-                    except Exception as ex:
-                        msg = 'could not convert \'%s\' for %s \'%s\''
-                        msg = msg % (spec.name, type(container).__name__, container.name)
-                        raise_from(Exception(msg), ex)
-                    sub_builder = builder.add_dataset(spec.name, data, dtype=dtype)
-                self.__add_attributes(sub_builder, spec.attributes, container, build_manager, source)
-            else:
-                self.__add_containers(builder, spec, attr_value, build_manager, source, container)
-
-    def __add_groups(self, builder, groups, container, build_manager, source):
-        for spec in groups:
-            if spec.data_type_def is None and spec.data_type_inc is None:
-                # we don't need to get attr_name since any named
-                # group does not have the concept of value
-                sub_builder = builder.groups.get(spec.name)
-                if sub_builder is None:
-                    sub_builder = GroupBuilder(spec.name, source=source)
-                self.__add_attributes(sub_builder, spec.attributes, container, build_manager, source)
-                self.__add_datasets(sub_builder, spec.datasets, container, build_manager, source)
-
-                # handle subgroups that are not Containers
-                attr_name = self.get_attribute(spec)
-                if attr_name is not None:
-                    attr_value = self.get_attr_value(spec, container, build_manager)
-                    if any(isinstance(attr_value, t) for t in (list, tuple, set, dict)):
-                        it = iter(attr_value)
-                        if isinstance(attr_value, dict):
-                            it = iter(attr_value.values())
-                        for item in it:
-                            if isinstance(item, Container):
-                                self.__add_containers(sub_builder, spec, item, build_manager, source, container)
-                self.__add_groups(sub_builder, spec.groups, container, build_manager, source)
-                empty = sub_builder.is_empty()
-                if not empty or (empty and isinstance(spec.quantity, int)):
-                    if sub_builder.name not in builder.groups:
-                        builder.set_group(sub_builder)
-            else:
-                if spec.data_type_def is not None:
-                    attr_name = self.get_attribute(spec)
-                    if attr_name is not None:
-                        attr_value = getattr(container, attr_name, None)
-                        if attr_value is not None:
-                            self.__add_containers(builder, spec, attr_value, build_manager, source, container)
-                else:
-                    attr_name = self.get_attribute(spec)
-                    attr_value = self.get_attr_value(spec, container, build_manager)
-                    if attr_value is not None:
-                        self.__add_containers(builder, spec, attr_value, build_manager, source, container)
-
-    def __add_containers(self, builder, spec, value, build_manager, source, parent_container):
-        if isinstance(value, AbstractContainer):
-            if value.parent is None:
-                msg = "'%s' (%s) for '%s' (%s)"\
-                              % (value.name, getattr(value, self.spec.type_key()),
-                                 builder.name, self.spec.data_type_def)
-                warnings.warn(msg, OrphanContainerWarning)
-            if value.modified:                   # writing a new container
-                if isinstance(spec, BaseStorageSpec):
-                    rendered_obj = build_manager.build(value, source=source, spec_ext=spec)
-                else:
-                    rendered_obj = build_manager.build(value, source=source)
-                # use spec to determine what kind of HDF5
-                # object this AbstractContainer corresponds to
-                if isinstance(spec, LinkSpec) or value.parent is not parent_container:
-                    name = spec.name
-                    builder.set_link(LinkBuilder(rendered_obj, name, builder))
-                elif isinstance(spec, DatasetSpec):
-                    if rendered_obj.dtype is None and spec.dtype is not None:
-                        val, dtype = self.convert_dtype(spec, rendered_obj.data)
-                        rendered_obj.dtype = dtype
-                    builder.set_dataset(rendered_obj)
-                else:
-                    builder.set_group(rendered_obj)
-            elif value.container_source:        # make a link to an existing container
-                if value.container_source != parent_container.container_source or\
-                   value.parent is not parent_container:
-                    if isinstance(spec, BaseStorageSpec):
-                        rendered_obj = build_manager.build(value, source=source, spec_ext=spec)
-                    else:
-                        rendered_obj = build_manager.build(value, source=source)
-                    builder.set_link(LinkBuilder(rendered_obj, name=spec.name, parent=builder))
-            else:
-                raise ValueError("Found unmodified AbstractContainer with no source - '%s' with parent '%s'" %
-                                 (value.name, parent_container.name))
-        else:
-            if any(isinstance(value, t) for t in (list, tuple)):
-                values = value
-            elif isinstance(value, dict):
-                values = value.values()
-            else:
-                msg = ("received %s, expected AbstractContainer - 'value' "
-                       "must be an AbstractContainer a list/tuple/dict of "
-                       "AbstractContainers if 'spec' is a GroupSpec")
-                raise ValueError(msg % value.__class__.__name__)
-            for container in values:
-                if container:
-                    self.__add_containers(builder, spec, container, build_manager, source, parent_container)
-
-    def __get_subspec_values(self, builder, spec, manager):
-        ret = dict()
-        # First get attributes
-        attributes = builder.attributes
-        for attr_spec in spec.attributes:
-            attr_val = attributes.get(attr_spec.name)
-            if attr_val is None:
-                continue
-            if isinstance(attr_val, (GroupBuilder, DatasetBuilder)):
-                ret[attr_spec] = manager.construct(attr_val)
-            elif isinstance(attr_val, RegionBuilder):
-                raise ValueError("RegionReferences as attributes is not yet supported")
-            elif isinstance(attr_val, ReferenceBuilder):
-                ret[attr_spec] = manager.construct(attr_val.builder)
-            else:
-                ret[attr_spec] = attr_val
-        if isinstance(spec, GroupSpec):
-            if not isinstance(builder, GroupBuilder):
-                raise ValueError("__get_subspec_values - must pass GroupBuilder with GroupSpec")
-            # first aggregate links by data type and separate them
-            # by group and dataset
-            groups = dict(builder.groups)             # make a copy so we can separate links
-            datasets = dict(builder.datasets)         # make a copy so we can separate links
-            links = builder.links
-            link_dt = dict()
-            for link_builder in links.values():
-                target = link_builder.builder
-                if isinstance(target, DatasetBuilder):
-                    datasets[link_builder.name] = target
-                else:
-                    groups[link_builder.name] = target
-                dt = manager.get_builder_dt(target)
-                if dt is not None:
-                    link_dt.setdefault(dt, list()).append(target)
-            # now assign links to their respective specification
-            for subspec in spec.links:
-                if subspec.name is not None and subspec.name in links:
-                    ret[subspec] = manager.construct(links[subspec.name].builder)
-                else:
-                    sub_builder = link_dt.get(subspec.target_type)
-                    if sub_builder is not None:
-                        ret[subspec] = self.__flatten(sub_builder, subspec, manager)
-            # now process groups and datasets
-            self.__get_sub_builders(groups, spec.groups, manager, ret)
-            self.__get_sub_builders(datasets, spec.datasets, manager, ret)
-        elif isinstance(spec, DatasetSpec):
-            if not isinstance(builder, DatasetBuilder):
-                raise ValueError("__get_subspec_values - must pass DatasetBuilder with DatasetSpec")
-            ret[spec] = self.__check_ref_resolver(builder.data)
-        return ret
-
-    @staticmethod
-    def __check_ref_resolver(data):
-        """
-        Check if this dataset is a reference resolver, and invert it if so.
-        """
-        if isinstance(data, ReferenceResolver):
-            return data.invert()
-        return data
-
-    def __get_sub_builders(self, sub_builders, subspecs, manager, ret):
-        # index builders by data_type
-        builder_dt = dict()
-        for g in sub_builders.values():
-            dt = manager.get_builder_dt(g)
-            ns = manager.get_builder_ns(g)
-            if dt is None or ns is None:
-                continue
-            for parent_dt in manager.namespace_catalog.get_hierarchy(ns, dt):
-                builder_dt.setdefault(parent_dt, list()).append(g)
-        for subspec in subspecs:
-            # first get data type for the spec
-            if subspec.data_type_def is not None:
-                dt = subspec.data_type_def
-            elif subspec.data_type_inc is not None:
-                dt = subspec.data_type_inc
-            else:
-                dt = None
-            # use name if we can, otherwise use data_data
-            if subspec.name is None:
-                sub_builder = builder_dt.get(dt)
-                if sub_builder is not None:
-                    sub_builder = self.__flatten(sub_builder, subspec, manager)
-                    ret[subspec] = sub_builder
-            else:
-                sub_builder = sub_builders.get(subspec.name)
-                if sub_builder is None:
-                    continue
-                if dt is None:
-                    # recurse
-                    ret.update(self.__get_subspec_values(sub_builder, subspec, manager))
-                else:
-                    ret[subspec] = manager.construct(sub_builder)
-
-    def __flatten(self, sub_builder, subspec, manager):
-        tmp = [manager.construct(b) for b in sub_builder]
-        if len(tmp) == 1 and not subspec.is_many():
-            tmp = tmp[0]
-        return tmp
-
-    @docval({'name': 'builder', 'type': (DatasetBuilder, GroupBuilder),
-             'doc': 'the builder to construct the AbstractContainer from'},
-            {'name': 'manager', 'type': BuildManager, 'doc': 'the BuildManager for this build'},
-            {'name': 'parent', 'type': (Proxy, AbstractContainer),
-             'doc': 'the parent AbstractContainer/Proxy for the AbstractContainer being built', 'default': None})
-    def construct(self, **kwargs):
-        ''' Construct an AbstractContainer from the given Builder '''
-        builder, manager, parent = getargs('builder', 'manager', 'parent', kwargs)
-        cls = manager.get_cls(builder)
-        # gather all subspecs
-        subspecs = self.__get_subspec_values(builder, self.spec, manager)
-        # get the constructor argument that each specification corresponds to
-        const_args = dict()
-        # For Data container classes, we need to populate the data constructor argument since
-        # there is no sub-specification that maps to that argument under the default logic
-        if issubclass(cls, Data):
-            if not isinstance(builder, DatasetBuilder):
-                raise ValueError('Can only construct a Data object from a DatasetBuilder - got %s' % type(builder))
-            const_args['data'] = self.__check_ref_resolver(builder.data)
-        for subspec, value in subspecs.items():
-            const_arg = self.get_const_arg(subspec)
-            if const_arg is not None:
-                if isinstance(subspec, BaseStorageSpec) and subspec.is_many():
-                    existing_value = const_args.get(const_arg)
-                    if isinstance(existing_value, list):
-                        value = existing_value + value
-                const_args[const_arg] = value
-        # build kwargs for the constructor
-        kwargs = dict()
-        for const_arg in get_docval(cls.__init__):
-            argname = const_arg['name']
-            override = self.__get_override_carg(argname, builder, manager)
-            if override is not None:
-                val = override
-            elif argname in const_args:
-                val = const_args[argname]
-            else:
-                continue
-            kwargs[argname] = val
-        try:
-            obj = cls.__new__(cls, container_source=builder.source, parent=parent,
-                              object_id=builder.attributes.get(self.__spec.id_key()))
-            obj.__init__(**kwargs)
-        except Exception as ex:
-            msg = 'Could not construct %s object' % (cls.__name__,)
-            raise_from(Exception(msg), ex)
-        return obj
-
-    @docval({'name': 'container', 'type': AbstractContainer,
-             'doc': 'the AbstractContainer to get the Builder name for'})
-    def get_builder_name(self, **kwargs):
-        '''Get the name of a Builder that represents a AbstractContainer'''
-        container = getargs('container', kwargs)
-        if self.__spec.name not in (NAME_WILDCARD, None):
-            ret = self.__spec.name
-        else:
-            if container.name is None:
-                if self.__spec.default_name is not None:
-                    ret = self.__spec.default_name
-                else:
-                    msg = 'Unable to determine name of container type %s' % self.__spec.data_type_def
-                    raise ValueError(msg)
-            else:
-                ret = container.name
-        return ret
-
-
-class TypeSource(object):
-=======
 class TypeSource:
->>>>>>> c0774bae
     '''A class to indicate the source of a data_type in a namespace.
     This class should only be used by TypeMap
     '''
