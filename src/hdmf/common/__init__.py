--- conflicted
+++ resolved
@@ -104,11 +104,8 @@
 
     from . import table  # noqa: F401,E402
     from . import sparse  # noqa: F401,E402
-<<<<<<< HEAD
     from . import resources  # noqa: F401,E402
-=======
     from . import multi  # noqa: F401,E402
->>>>>>> 72974602
 
     from .. import Data, Container
     __TYPE_MAP.register_container_type(CORE_NAMESPACE, 'Container', Container)
@@ -125,11 +122,8 @@
 DynamicTableRegion = __TYPE_MAP.get_container_cls(CORE_NAMESPACE, 'DynamicTableRegion')
 VocabData = __TYPE_MAP.get_container_cls(CORE_NAMESPACE, 'VocabData')
 CSRMatrix = __TYPE_MAP.get_container_cls(CORE_NAMESPACE, 'CSRMatrix')
-<<<<<<< HEAD
 ExternalResources = __TYPE_MAP.get_container_cls(CORE_NAMESPACE, 'ExternalResources')
-=======
 SimpleMultiContainer = __TYPE_MAP.get_container_cls(CORE_NAMESPACE, 'SimpleMultiContainer')
->>>>>>> 72974602
 
 
 @docval({'name': 'extensions', 'type': (str, TypeMap, list),
