--- conflicted
+++ resolved
@@ -30,12 +30,8 @@
 	$(PYTHON) test.py
 
 test_docker:
-<<<<<<< HEAD
 	docker build --quiet --no-cache --tag neurodatawithoutborders/pynwb:python27_test -f ./docker/python27_test/Dockerfile .
 	docker run --rm -it neurodatawithoutborders/pynwb:python27_test bash -c 'python test.py'
-
-=======
->>>>>>> 792d11d5
 	docker build --quiet --no-cache --tag neurodatawithoutborders/pynwb:python35_test -f ./docker/python35_test/Dockerfile .
 	docker run --rm -it neurodatawithoutborders/pynwb:python35_test bash -c 'python test.py'
 
